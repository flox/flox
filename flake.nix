--- conflicted
+++ resolved
@@ -117,7 +117,6 @@
         };
 
       overlays.development = final: prev: {
-<<<<<<< HEAD
         floxDevelopmentPackages =
           let
             # Create a flox-activations package that just copies the Cargo built
@@ -166,44 +165,7 @@
               PROJECT_TESTS_DIR = "/cli/tests";
               localDev = true;
             };
-            # TODO: we would prefer using nix-unit from nixpkgs, but it hasn't been updated.
-            # We can't currently use an overlay because nix-unit doesn't support
-            # as late of a version of Nix as we're using.
-            nix-unit = inputs.nix-unit.packages.${prev.system}.nix-unit;
           });
-=======
-        floxDevelopmentPackages = prev.lib.makeScope prev.newScope (self: {
-          rust-internal-deps = prev.rust-internal-deps.override {
-            flox-buildenv = null;
-            flox-package-builder = null;
-            flox-nix-plugins = null;
-            flox-mk-container = null;
-          };
-
-          flox-cli = prev.flox-cli.override {
-            flox-interpreter = null;
-            flox-watchdog = null;
-            rust-internal-deps = self.rust-internal-deps;
-          };
-          flox-watchdog = prev.flox-watchdog.override {
-            rust-internal-deps = self.rust-internal-deps;
-          };
-          flox-activations = prev.flox-activations.override { };
-          flox-interpreter = prev.flox-interpreter.override {
-            flox-activations = null;
-          };
-          flox-package-builder = prev.flox-package-builder.override { };
-          flox-buildenv = prev.flox-buildenv.override {
-            flox-interpreter = null;
-          };
-          checksFor = checks.${prev.system};
-
-          flox-cli-tests = prev.flox-cli-tests.override {
-            PROJECT_TESTS_DIR = "/cli/tests";
-            localDev = true;
-          };
-        });
->>>>>>> 188bb658
       };
       # Composes dependency overlays and the overlay defined here.
       overlays.default = nixpkgs.lib.composeManyExtensions [
