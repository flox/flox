--- conflicted
+++ resolved
@@ -8,16 +8,8 @@
 
   nixConfig.extra-substituters = [
     "https://cache.floxdev.com"
-<<<<<<< HEAD
-    "s3://flox-cache"
-  ];
-=======
     "s3://flox-store"
   ];
-
-  # Do not override `nixpkgs` input
-  inputs.pkgdb.url = "github:flox/pkgdb";
->>>>>>> 56897a11
 
   inputs.nixpkgs.url = "github:NixOS/nixpkgs/release-23.05";
 
@@ -178,7 +170,6 @@
         flox-bash
         flox-gh
         ;
-<<<<<<< HEAD
       default = pkgs.flox;
       flox-tests-ci = pkgs.flox-tests.override {
         FLOX_CLI = "${pkgs.flox}/bin/flox";
@@ -189,18 +180,6 @@
       flox-tests-end2end-ci = pkgs.flox-tests.override {
         testsDir = "/tests/end2end";
         FLOX_CLI = "${pkgs.flox}/bin/flox";
-=======
-      default = pkgsFor.flox;
-      flox-tests-ci = pkgsFor.flox-tests.override {
-        FLOX_CLI = "${pkgsFor.flox}/bin/flox";
-      };
-      flox-tests-end2end = pkgsFor.flox-tests.override {
-        testsDir = "/tests/end2end";
-      };
-      flox-tests-end2end-ci = pkgsFor.flox-tests.override {
-        testsDir = "/tests/end2end";
-        FLOX_CLI = "${pkgsFor.flox}/bin/flox";
->>>>>>> 56897a11
       };
     });
     # ---------------------------------------------------------------------------- #
