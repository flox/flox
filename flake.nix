--- conflicted
+++ resolved
@@ -224,22 +224,15 @@
           PKGDB_BIN = null;
           FLOX_BIN = null;
         };
-        flox-tests = prev.flox-tests.override {
-<<<<<<< HEAD
-          ci = false;
-=======
-          PROJECT_TESTS_DIR = "/tests";
-          PKGDB_BIN = null;
-          FLOX_BIN = null;
->>>>>>> 8b1474f4
-        };
+        flox-tests = prev.flox-tests.override {ci = false;};
         flox-cli = prev.flox-cli.override {flox-pkgdb = null;};
       });
       checksFor = builtins.getAttr system checks;
-    in {
+    in rec {
       default = pkgs.callPackage ./shells/default {
         inherit (checksFor) pre-commit-check;
       };
+      ci = default.override {ci = true;};
     });
   }; # End `outputs'
 
