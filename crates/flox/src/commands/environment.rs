use std::fs::File;
use std::io::stdin;
use std::path::{Path, PathBuf};
use std::process::Command;

use anyhow::{bail, Context, Result};
use bpaf::{Bpaf, Parser};
use flox_rust_sdk::flox::{EnvironmentName, Flox};
use flox_rust_sdk::models::environment::managed_environment::ManagedEnvironment;
use flox_rust_sdk::models::environment::path_environment::{Original, PathEnvironment};
use flox_rust_sdk::models::environment::remote_environment::RemoteEnvironment;
use flox_rust_sdk::models::environment::{
    Environment,
    EnvironmentPointer,
    PathPointer,
    DOT_FLOX,
    MANIFEST_FILENAME,
};
use flox_rust_sdk::models::environment_ref;
use flox_rust_sdk::models::manifest::list_packages;
use flox_rust_sdk::nix::arguments::eval::EvaluationArgs;
use flox_rust_sdk::nix::command::{Shell, StoreGc};
use flox_rust_sdk::nix::command_line::NixCommandLine;
use flox_rust_sdk::nix::Run;
<<<<<<< HEAD
use log::{debug, error, info};
=======
use log::{debug, error, info, warn};
>>>>>>> d54ae9b1
use tempfile::NamedTempFile;

use crate::subcommand_metric;
use crate::utils::dialog::{Confirm, Dialog};

#[derive(Bpaf, Clone)]
pub struct EnvironmentArgs {
    #[bpaf(short, long, argument("SYSTEM"))]
    pub system: Option<String>,
}

pub type EnvironmentRef = String;

#[derive(Debug, Bpaf, Clone)]
pub enum EnvironmentSelect {
    Dir(
        /// Path containing a .flox/ directory
        #[bpaf(long("dir"), short('d'), argument("path"))]
        PathBuf,
    ),
    Remote(
        /// A remote environment on floxhub
        #[bpaf(long("remote"), short('r'), argument("owner/name"))]
        environment_ref::EnvironmentRef,
    ),
}

impl Default for EnvironmentSelect {
    fn default() -> Self {
        EnvironmentSelect::Dir(PathBuf::from("./"))
    }
}

impl EnvironmentSelect {
    fn to_concrete_environment(&self, flox: &Flox) -> Result<ConcreteEnvironment> {
        let env = match self {
            EnvironmentSelect::Dir(path) => {
                let pointer = EnvironmentPointer::open(path)
                    .with_context(|| format!("No environment found in {path:?}"))?;

                match pointer {
                    EnvironmentPointer::Path(path_pointer) => {
                        let dot_flox_path = path.join(DOT_FLOX);
                        ConcreteEnvironment::Path(PathEnvironment::open(
                            path_pointer,
                            dot_flox_path,
                            &flox.temp_dir,
                        )?)
                    },
                    EnvironmentPointer::Managed(managed_pointer) => ConcreteEnvironment::Managed(
                        ManagedEnvironment::open(flox, managed_pointer, path)?,
                    ),
                }
            },
            EnvironmentSelect::Remote(_) => todo!(),
        };

        Ok(env)
    }
}

enum ConcreteEnvironment {
    /// Container for [PathEnvironment]
    Path(PathEnvironment<Original>),
    /// Container for [ManagedEnvironment]
    #[allow(unused)] // pending implementation of ManagedEnvironment
    Managed(ManagedEnvironment),
    /// Container for [RemoteEnvironment]
    #[allow(unused)] // pending implementation of RemoteEnvironment
    Remote(RemoteEnvironment),
}

impl ConcreteEnvironment {
    fn into_dyn_environment(self) -> Box<dyn Environment> {
        match self {
            ConcreteEnvironment::Path(path_env) => Box::new(path_env),
            ConcreteEnvironment::Managed(managed_env) => Box::new(managed_env),
            ConcreteEnvironment::Remote(remote_env) => Box::new(remote_env),
        }
    }
}

/// Edit declarative environment configuration
#[derive(Bpaf, Clone)]
pub struct Edit {
    #[allow(dead_code)] // pending spec for `-e`, `--dir` behaviour
    #[bpaf(external(environment_args), group_help("Environment Options"))]
    environment_args: EnvironmentArgs,

    #[bpaf(external(environment_select), fallback(Default::default()))]
    environment: EnvironmentSelect,

    /// Replace environment declaration with that in FILE
    #[bpaf(long, short, argument("FILE"))]
    file: Option<PathBuf>,
}

impl Edit {
    pub async fn handle(self, flox: Flox) -> Result<()> {
        subcommand_metric!("edit");

        let mut environment = self
            .environment
            .to_concrete_environment(&flox)?
            .into_dyn_environment();
        let nix = flox.nix(Default::default());

        match self.provided_manifest_contents()? {
            // If provided with the contents of a manifest file, either via a path to a file or via
            // contents piped to stdin, use those contents to try building the environment.
            Some(new_manifest) => {
                environment
                    .edit(&nix, flox.system.clone(), new_manifest)
                    .await?;
                Ok(())
            },
            // If not provided with new manifest contents, let the user edit the file directly
            // via $EDITOR or $VISUAL (as long as `flox edit` was invoked interactively).
            None => {
                let editor = std::env::var("EDITOR")
                    .or(std::env::var("VISUAL"))
                    .context("no editor found; neither EDITOR nor VISUAL are set")?;
                // TODO: check for interactivity before allowing the editor to be opened
                // Make a copy of the manifest for the user to edit so failed edits aren't left in
                // the original manifest. You can't put creation/cleanup inside the `edited_manifest_contents`
                // method because the temporary manifest needs to stick around in case the user wants
                // or needs to make successive edits without starting over each time.
                let tmp_manifest = NamedTempFile::new_in(&flox.temp_dir)?;
                std::fs::write(&tmp_manifest, environment.manifest_content()?)?;
                let should_continue = Dialog {
                    message: "Continue editing?",
                    help_message: Default::default(),
                    typed: Confirm {
                        default: Some(true),
                    },
                };
                // Let the user keep editing the file until the build succeeds or the user
                // decides to stop.
                loop {
                    let new_manifest = Edit::edited_manifest_contents(&tmp_manifest, &editor)?;
                    if let Err(e) = environment
                        .edit(&nix, flox.system.clone(), new_manifest)
                        .await
                    {
                        error!("Environment invalid; building resulted in an error: {e}");
                        if !Dialog::can_prompt() {
                            bail!("Can't prompt to continue editing in non-interactive context");
                        }
                        if !should_continue.clone().prompt().await? {
                            bail!("Environment editing cancelled");
                        }
                    } else {
                        break;
                    }
                }
                Ok(())
            },
        }
    }

    /// Retrieves the new manifest file contents if a new manifest file was provided
    fn provided_manifest_contents(&self) -> Result<Option<String>> {
        if let Some(ref file) = self.file {
            let mut file: Box<dyn std::io::Read + Send> = if file == Path::new("-") {
                Box::new(stdin())
            } else {
                Box::new(File::open(file).unwrap())
            };

            let mut contents = String::new();
            file.read_to_string(&mut contents)?;
            Ok(Some(contents))
        } else {
            Ok(None)
        }
    }

    /// Gets a new set of manifest contents after a user edits the file
    fn edited_manifest_contents(path: impl AsRef<Path>, editor: impl AsRef<str>) -> Result<String> {
        let mut command = Command::new(editor.as_ref());
        command.arg(path.as_ref());

        let child = command.spawn().context("editor command failed")?;
        let _ = child.wait_with_output().context("editor command failed")?;

        let contents = std::fs::read_to_string(path)?;
        Ok(contents)
    }
}

/// Delete an environment
#[derive(Bpaf, Clone)]
pub struct Delete {
    #[allow(dead_code)] // not yet handled in impl
    #[bpaf(short, long)]
    force: bool,

    #[allow(dead_code)] // not yet handled in impl
    #[bpaf(short, long)]
    origin: bool,

    #[allow(dead_code)] // pending spec for `-e`, `--dir` behaviour
    #[bpaf(external(environment_args), group_help("Environment Options"))]
    environment_args: EnvironmentArgs,

    #[bpaf(external(environment_select), fallback(Default::default()))]
    environment: EnvironmentSelect,
}

impl Delete {
    pub async fn handle(self, flox: Flox) -> Result<()> {
        subcommand_metric!("delete");
        match self.environment.to_concrete_environment(&flox)? {
            ConcreteEnvironment::Path(environment) => environment.delete()?,
            ConcreteEnvironment::Managed(environment) => environment.delete()?,
            ConcreteEnvironment::Remote(environment) => environment.delete()?,
        }

        Ok(())
    }
}

/// Activate environment
///
///
/// Modes:
///  * in current shell: eval "$(flox activate)"
///  * in subshell: flox activate
///  * for command: flox activate -- <command> <args>
#[derive(Bpaf, Clone)]
pub struct Activate {
    #[allow(dead_code)] // TODO: pending spec for `-e`, `--dir` behaviour
    #[bpaf(external(environment_args), group_help("Environment Options"))]
    environment_args: EnvironmentArgs,

    #[bpaf(external(environment_select), fallback(Default::default()))]
    environment: EnvironmentSelect,

    #[allow(dead_code)] // TODO: not yet handled in impl
    #[bpaf(external(activate_run_args))]
    arguments: Option<(String, Vec<String>)>,
}

impl Activate {
    pub async fn handle(self, flox: Flox) -> Result<()> {
        subcommand_metric!("activate");

        let environment = self
            .environment
            .to_concrete_environment(&flox)?
            .into_dyn_environment();

        let command = Shell {
            eval: EvaluationArgs {
                impure: true.into(),
                ..Default::default()
            },
            installables: [environment.flake_attribute(flox.system.clone()).into()].into(),
            ..Default::default()
        };

        let nix = flox.nix(Default::default());
        command.run(&nix, &Default::default()).await?;
        Ok(())
    }
}

/// Create an environment in the current directory
#[derive(Bpaf, Clone)]
pub struct Init {
    #[allow(dead_code)] // pending spec for `-e`, `--dir` behaviour
    #[bpaf(external(environment_args), group_help("Environment Options"))]
    environment_args: EnvironmentArgs,

    /// Directory to create the environment in (default: current directory)
    #[bpaf(long, short, argument("path"))]
    dir: Option<PathBuf>,

    /// Name of the environment
    ///
    /// "$(basename $PWD)" or "default" if in $HOME
    #[bpaf(long, short, argument("name"))]
    name: Option<EnvironmentName>,
}

impl Init {
    pub async fn handle(self, flox: Flox) -> Result<()> {
        subcommand_metric!("init");

        let dir = self.dir.unwrap_or_else(|| std::env::current_dir().unwrap());

        let home_dir = dirs::home_dir().unwrap();

        let name = if let Some(name) = self.name {
            name
        } else if dir == home_dir {
            "default".parse()?
        } else {
            dir.file_name()
                .map(|n| n.to_string_lossy().to_string())
                .context("Can't init in root")?
                .parse()?
        };

        let env =
            PathEnvironment::<Original>::init(PathPointer::new(name), &dir, flox.temp_dir.clone())?;

        println!(
            indoc::indoc! {"
            ✨ created environment {name} ({system})

            Enter the environment with \"flox activate\"
            Search and install packages with \"flox search {{packagename}}\" and \"flox install {{packagename}}\"
            "},
            name = env.environment_ref(),
            system = flox.system
        );
        Ok(())
    }
}

/// List packages installed in an environment
#[derive(Bpaf, Clone)]
pub struct List {
    #[bpaf(external(environment_select), fallback(Default::default()))]
    environment: EnvironmentSelect,
}

impl List {
    pub async fn handle(self, flox: Flox) -> Result<()> {
        subcommand_metric!("list");

        let env = self
            .environment
            .to_concrete_environment(&flox)?
            .into_dyn_environment();

        let manifest_contents = env.manifest_content()?;
        if let Some(pkgs) = list_packages(&manifest_contents)? {
            pkgs.iter().for_each(|pkg| println!("{}", pkg));
        }
        Ok(())
    }
}

/// Install a package into an environment
#[derive(Bpaf, Clone)]
pub struct Install {
    #[allow(dead_code)] // pending spec for `-e`, `--dir` behaviour
    #[bpaf(external(environment_args), group_help("Environment Options"))]
    environment_args: EnvironmentArgs,

    #[bpaf(external(environment_select), fallback(Default::default()))]
    environment: EnvironmentSelect,

    #[bpaf(positional("PACKAGES"), some("Must specify at least one package"))]
    packages: Vec<String>,
}

impl Install {
    pub async fn handle(self, flox: Flox) -> Result<()> {
        subcommand_metric!("install");

        debug!(
            "installing packages [{}] to {:?}",
            self.packages.as_slice().join(", "),
            self.environment
        );
        let mut environment = self
            .environment
            .to_concrete_environment(&flox)?
            .into_dyn_environment();
        let nix = flox.nix::<NixCommandLine>(vec![]);
        let installation = environment
            .install(self.packages.clone(), &nix, flox.system.clone())
            .await?;
        if installation.new_manifest.is_some() {
<<<<<<< HEAD
=======
            // Write the new manifest
            match self.environment {
                EnvironmentSelect::Dir(dir) => {
                    let manifest_path = dir.join(".flox/env").join(MANIFEST_FILENAME);
                    debug!("writing new manifest to {}", manifest_path.display());
                    std::fs::write(
                        dir.join(".flox/env").join(MANIFEST_FILENAME),
                        &installation.new_manifest.unwrap(),
                    )?;
                },
                EnvironmentSelect::Remote(_) => {
                    warn!("remote environments not supported yet");
                    // TODO: handle remote environments
                },
            }
>>>>>>> d54ae9b1
            // Print which new packages were installed
            for pkg in self.packages.iter() {
                if let Some(false) = installation.already_installed.get(pkg) {
                    info!("✅ '{pkg}' installed to environment");
                } else {
                    info!("🛑 '{pkg}' already installed");
                }
            }
        } else {
            info!("🛑 package(s) already installed");
        }
        Ok(())
    }
}

/// Uninstall installed packages from an environment
#[derive(Bpaf, Clone)]
pub struct Uninstall {
    #[bpaf(external(environment_select), fallback(Default::default()))]
    environment: EnvironmentSelect,

    #[bpaf(positional("PACKAGES"), some("Must specify at least one package"))]
    packages: Vec<String>,
}

impl Uninstall {
    pub async fn handle(self, flox: Flox) -> Result<()> {
        subcommand_metric!("uninstall");

        debug!(
            "uninstalling packages [{}] from {:?}",
            self.packages.as_slice().join(", "),
            self.environment
        );
        let mut environment = self
            .environment
            .to_concrete_environment(&flox)?
            .into_dyn_environment();
        let nix = flox.nix::<NixCommandLine>(vec![]);
<<<<<<< HEAD
        let _ = environment
            .uninstall(self.packages.clone(), &nix, flox.system.clone())
            .await?;

=======
        let new_manifest = environment
            .uninstall(self.packages.clone(), &nix, flox.system.clone())
            .await?;
        match self.environment {
            EnvironmentSelect::Dir(dir) => {
                let manifest_path = dir.join(".flox/env").join(MANIFEST_FILENAME);
                debug!("writing new manifest to {}", manifest_path.display());
                std::fs::write(dir.join(".flox/env").join(MANIFEST_FILENAME), new_manifest)?;
            },
            EnvironmentSelect::Remote(_) => {
                // TODO: handle remote environments
            },
        }
>>>>>>> d54ae9b1
        // Note, you need two spaces between this emoji and the package name
        // otherwise they appear right next to each other.
        self.packages
            .iter()
            .for_each(|p| info!("🗑️  '{p}' uninstalled from environment"));
        Ok(())
    }
}

/// delete builds of non-current versions of an environment
#[derive(Bpaf, Clone)]
pub struct WipeHistory {
    #[allow(dead_code)] // pending spec for `-e`, `--dir` behaviour
    #[bpaf(external(environment_args), group_help("Environment Options"))]
    environment_args: EnvironmentArgs,

    #[bpaf(external(environment_select), fallback(Default::default()))]
    environment: EnvironmentSelect,
}

impl WipeHistory {
    pub async fn handle(self, flox: Flox) -> Result<()> {
        subcommand_metric!("wipe-history");

        let env = self
            .environment
            .to_concrete_environment(&flox)?
            .into_dyn_environment();

        if env.delete_symlinks()? {
            // The flox nix instance is created with `--quiet --quiet`
            // because nix logs are passed to stderr unfiltered.
            // nix store gc logs are more useful,
            // thus we use 3 `--verbose` to have them appear.
            let nix = flox.nix::<NixCommandLine>(vec![
                "--verbose".to_string(),
                "--verbose".to_string(),
                "--verbose".to_string(),
            ]);
            let store_gc_command = StoreGc {
                ..StoreGc::default()
            };

            info!("Running garbage collection. This may take a while...");
            store_gc_command.run(&nix, &Default::default()).await?;
        } else {
            info!("No old generations found to clean up.")
        }
        Ok(())
    }
}

/// list environment generations with contents
#[derive(Bpaf, Clone)]
pub struct Generations {
    #[allow(dead_code)] // pending spec for `-e`, `--dir` behaviour
    #[bpaf(external(environment_args), group_help("Environment Options"))]
    environment_args: EnvironmentArgs,

    #[allow(dead_code)] // not yet handled in impl
    #[bpaf(long)]
    json: bool,

    #[allow(unused)] // Command currently forwarded
    #[bpaf(external(environment_select), fallback(Default::default()))]
    environment: EnvironmentSelect,
}

impl Generations {
    pub async fn handle(self, _flox: Flox) -> Result<()> {
        subcommand_metric!("generations");

        todo!("this command is planned for a future release")
    }
}

/// show all versions of an environment
#[derive(Bpaf, Clone)]
pub struct History {
    #[allow(dead_code)] // not yet handled in impl
    #[bpaf(long, short)]
    oneline: bool,

    #[allow(dead_code)] // pending spec for `-e`, `--dir` behaviour
    #[bpaf(external(environment_args), group_help("Environment Options"))]
    environment_args: EnvironmentArgs,

    #[allow(unused)] // Command currently forwarded
    #[bpaf(external(environment_select), fallback(Default::default()))]
    environment: EnvironmentSelect,
}

impl History {
    pub async fn handle(self, _flox: Flox) -> Result<()> {
        subcommand_metric!("history");

        todo!("this command is planned for a future release")
    }
}

/// Send environment to flox hub
#[derive(Bpaf, Clone)]
pub struct Push {
    #[allow(dead_code)] // pending spec for `-e`, `--dir` behaviour
    #[bpaf(external(environment_args), group_help("Environment Options"))]
    environment_args: EnvironmentArgs,

    #[allow(dead_code)] // not yet handled in impl
    #[bpaf(external(push_floxmain_or_env), optional)]
    target: Option<PushFloxmainOrEnv>,

    /// forceably overwrite the remote copy of the environment
    #[allow(dead_code)] // not yet handled in impl
    #[bpaf(long, short)]
    force: bool,
}

impl Push {
    pub async fn handle(self, _flox: Flox) -> Result<()> {
        subcommand_metric!("push");

        todo!("this command is planned for a future release")
    }
}

#[derive(Bpaf, Clone)]
pub enum PushFloxmainOrEnv {
    /// push the `floxmain` branch to sync configuration
    #[bpaf(long, short)]
    Main,
    Env {
        #[bpaf(long("environment"), short('e'), argument("ENV"))]
        env: Option<EnvironmentRef>,
    },
}

/// Pull environment from flox hub
#[derive(Bpaf, Clone)]
pub struct Pull {
    #[allow(dead_code)] // pending spec for `-e`, `--dir` behaviour
    #[bpaf(external(environment_args), group_help("Environment Options"))]
    environment_args: EnvironmentArgs,

    #[allow(dead_code)] // not yet handled in impl
    #[bpaf(external(pull_floxmain_or_env), optional)]
    target: Option<PullFloxmainOrEnv>,

    /// forceably overwrite the local copy of the environment
    #[allow(dead_code)] // not yet handled in impl
    #[bpaf(long, short)]
    force: bool,
}

impl Pull {
    pub async fn handle(self, _flox: Flox) -> Result<()> {
        subcommand_metric!("pull");

        todo!("this command is planned for a future release")
    }
}

#[derive(Bpaf, Clone)]
pub enum PullFloxmainOrEnv {
    /// pull the `floxmain` branch to sync configuration
    #[bpaf(long, short)]
    Main,
    Env {
        #[bpaf(long("environment"), short('e'), argument("ENV"))]
        env: Option<EnvironmentRef>,
        /// do not actually render or create links to environments in the store.
        /// (Flox internal use only.)
        #[bpaf(long("no-render"))]
        no_render: bool,
    },
}

/// rollback to the previous generation of an environment
#[derive(Bpaf, Clone)]
pub struct Rollback {
    #[allow(dead_code)] // pending spec for `-e`, `--dir` behaviour
    #[bpaf(external(environment_args), group_help("Environment Options"))]
    environment_args: EnvironmentArgs,

    #[bpaf(long, short, argument("ENV"))]
    #[allow(dead_code)] // not yet handled in impl
    environment: Option<EnvironmentRef>,

    /// Generation to roll back to.
    ///
    /// If omitted, defaults to the previous generation.
    #[allow(dead_code)] // not yet handled in impl
    #[bpaf(argument("GENERATION"))]
    to: Option<u32>,
}
impl Rollback {
    pub async fn handle(self, _flox: Flox) -> Result<()> {
        subcommand_metric!("rollback");

        todo!("this command is planned for a future release")
    }
}

/// switch to a specific generation of an environment
#[derive(Bpaf, Clone)]
pub struct SwitchGeneration {
    #[allow(dead_code)] // pending spec for `-e`, `--dir` behaviour
    #[bpaf(external(environment_args), group_help("Environment Options"))]
    environment_args: EnvironmentArgs,

    #[allow(unused)] // Command currently forwarded
    #[bpaf(external(environment_select), fallback(Default::default()))]
    environment: EnvironmentSelect,

    #[allow(dead_code)] // not yet handled in impl
    #[bpaf(positional("GENERATION"))]
    generation: u32,
}

impl SwitchGeneration {
    pub async fn handle(self, _flox: Flox) -> Result<()> {
        subcommand_metric!("switch-generation");

        todo!("this command is planned for a future release")
    }
}

/// upgrade packages using their most recent flake
#[derive(Bpaf, Clone)]
pub struct Upgrade {
    #[allow(dead_code)] // pending spec for `-e`, `--dir` behaviour
    #[bpaf(external(environment_args), group_help("Environment Options"))]
    environment_args: EnvironmentArgs,

    #[allow(unused)] // Command currently forwarded
    #[bpaf(external(environment_select), fallback(Default::default()))]
    environment: EnvironmentSelect,

    #[allow(dead_code)] // not yet handled in impl
    #[bpaf(positional("PACKAGES"))]
    packages: Vec<String>,
}
impl Upgrade {
    pub async fn handle(self, _flox: Flox) -> Result<()> {
        subcommand_metric!("upgrade");

        todo!("this command is planned for a future release")
    }
}

fn activate_run_args() -> impl Parser<Option<(String, Vec<String>)>> {
    let command = bpaf::positional("COMMAND").strict();
    let args = bpaf::any("ARGUMENTS", Some).many();

    bpaf::construct!(command, args).optional()
}<|MERGE_RESOLUTION|>--- conflicted
+++ resolved
@@ -22,11 +22,7 @@
 use flox_rust_sdk::nix::command::{Shell, StoreGc};
 use flox_rust_sdk::nix::command_line::NixCommandLine;
 use flox_rust_sdk::nix::Run;
-<<<<<<< HEAD
 use log::{debug, error, info};
-=======
-use log::{debug, error, info, warn};
->>>>>>> d54ae9b1
 use tempfile::NamedTempFile;
 
 use crate::subcommand_metric;
@@ -404,24 +400,6 @@
             .install(self.packages.clone(), &nix, flox.system.clone())
             .await?;
         if installation.new_manifest.is_some() {
-<<<<<<< HEAD
-=======
-            // Write the new manifest
-            match self.environment {
-                EnvironmentSelect::Dir(dir) => {
-                    let manifest_path = dir.join(".flox/env").join(MANIFEST_FILENAME);
-                    debug!("writing new manifest to {}", manifest_path.display());
-                    std::fs::write(
-                        dir.join(".flox/env").join(MANIFEST_FILENAME),
-                        &installation.new_manifest.unwrap(),
-                    )?;
-                },
-                EnvironmentSelect::Remote(_) => {
-                    warn!("remote environments not supported yet");
-                    // TODO: handle remote environments
-                },
-            }
->>>>>>> d54ae9b1
             // Print which new packages were installed
             for pkg in self.packages.iter() {
                 if let Some(false) = installation.already_installed.get(pkg) {
@@ -461,26 +439,10 @@
             .to_concrete_environment(&flox)?
             .into_dyn_environment();
         let nix = flox.nix::<NixCommandLine>(vec![]);
-<<<<<<< HEAD
         let _ = environment
             .uninstall(self.packages.clone(), &nix, flox.system.clone())
             .await?;
 
-=======
-        let new_manifest = environment
-            .uninstall(self.packages.clone(), &nix, flox.system.clone())
-            .await?;
-        match self.environment {
-            EnvironmentSelect::Dir(dir) => {
-                let manifest_path = dir.join(".flox/env").join(MANIFEST_FILENAME);
-                debug!("writing new manifest to {}", manifest_path.display());
-                std::fs::write(dir.join(".flox/env").join(MANIFEST_FILENAME), new_manifest)?;
-            },
-            EnvironmentSelect::Remote(_) => {
-                // TODO: handle remote environments
-            },
-        }
->>>>>>> d54ae9b1
         // Note, you need two spaces between this emoji and the package name
         // otherwise they appear right next to each other.
         self.packages
