use std::env;
use std::fs::{self, File};
use std::io::{stdin, Write};
use std::os::unix::process::CommandExt;
use std::path::{Path, PathBuf};
use std::process::Command;

use anyhow::{anyhow, bail, Context, Result};
use bpaf::Bpaf;
use crossterm::{cursor, QueueableCommand};
use flox_rust_sdk::flox::{Auth0Client, EnvironmentName, EnvironmentOwner, EnvironmentRef, Flox};
use flox_rust_sdk::models::environment::managed_environment::{
    ManagedEnvironment,
    ManagedEnvironmentError,
};
use flox_rust_sdk::models::environment::path_environment::{self, Original, PathEnvironment};
use flox_rust_sdk::models::environment::{
    EditResult,
    Environment,
    EnvironmentError2,
    EnvironmentPointer,
    ManagedPointer,
    PathPointer,
    DOT_FLOX,
    ENVIRONMENT_POINTER_FILENAME,
    FLOX_ACTIVE_ENVIRONMENTS_VAR,
    FLOX_ENV_VAR,
    FLOX_PROMPT_ENVIRONMENTS_VAR,
};
use flox_rust_sdk::models::floxmetav2::FloxmetaV2Error;
use flox_rust_sdk::models::manifest::list_packages;
use flox_rust_sdk::nix::command::StoreGc;
use flox_rust_sdk::nix::command_line::NixCommandLine;
use flox_rust_sdk::nix::Run;
use indoc::indoc;
use itertools::Itertools;
use log::{debug, error, info};
use tempfile::NamedTempFile;

use super::{environment_select, EnvironmentSelect};
use crate::commands::{activated_environments, ConcreteEnvironment};
use crate::subcommand_metric;
use crate::utils::dialog::{Confirm, Dialog};

#[derive(Bpaf, Clone)]
pub struct EnvironmentArgs {
    #[bpaf(short, long, argument("SYSTEM"))]
    pub system: Option<String>,
}

/// Edit declarative environment configuration
#[derive(Bpaf, Clone)]
pub struct Edit {
    #[allow(dead_code)] // pending spec for `-e`, `--dir` behaviour
    #[bpaf(external(environment_args), group_help("Environment Options"))]
    environment_args: EnvironmentArgs,

    #[bpaf(external(environment_select), fallback(Default::default()))]
    environment: EnvironmentSelect,

    /// Replace environment declaration with that in FILE
    #[bpaf(long, short, argument("FILE"))]
    file: Option<PathBuf>,
}

impl Edit {
    pub async fn handle(self, flox: Flox) -> Result<()> {
        subcommand_metric!("edit");

        let mut environment = self
            .environment
            .to_concrete_environment(&flox, true)?
            .into_dyn_environment();

        let result = match self.provided_manifest_contents()? {
            // If provided with the contents of a manifest file, either via a path to a file or via
            // contents piped to stdin, use those contents to try building the environment.
            Some(new_manifest) => environment.edit(&flox, new_manifest).await?,
            // If not provided with new manifest contents, let the user edit the file directly
            // via $EDITOR or $VISUAL (as long as `flox edit` was invoked interactively).
<<<<<<< HEAD
            None => self.interactive_edit(flox, environment.as_mut()).await,
        }
    }

    /// Interactively edit the manifest file
    async fn interactive_edit(&self, flox: Flox, environment: &mut dyn Environment) -> Result<()> {
        if !Dialog::can_prompt() {
            bail!("Can't edit interactively in non-interactive context")
        }

        let editor = Self::determine_editor()?;

        // Make a copy of the manifest for the user to edit so failed edits aren't left in
        // the original manifest. You can't put creation/cleanup inside the `edited_manifest_contents`
        // method because the temporary manifest needs to stick around in case the user wants
        // or needs to make successive edits without starting over each time.
        let tmp_manifest = NamedTempFile::new_in(&flox.temp_dir)?;
        std::fs::write(&tmp_manifest, environment.manifest_content()?)?;
        let should_continue = Dialog {
            message: "Continue editing?",
            help_message: Default::default(),
            typed: Confirm {
                default: Some(true),
=======
            None => {
                let editor = std::env::var("EDITOR")
                    .or(std::env::var("VISUAL"))
                    .context("no editor found; neither EDITOR nor VISUAL are set")?;
                // TODO: check for interactivity before allowing the editor to be opened
                // Make a copy of the manifest for the user to edit so failed edits aren't left in
                // the original manifest. You can't put creation/cleanup inside the `edited_manifest_contents`
                // method because the temporary manifest needs to stick around in case the user wants
                // or needs to make successive edits without starting over each time.
                let tmp_manifest = NamedTempFile::new_in(&flox.temp_dir)?;
                std::fs::write(&tmp_manifest, environment.manifest_content()?)?;
                let should_continue = Dialog {
                    message: "Continue editing?",
                    help_message: Default::default(),
                    typed: Confirm {
                        default: Some(true),
                    },
                };
                // Let the user keep editing the file until the build succeeds or the user
                // decides to stop.
                loop {
                    let new_manifest = Edit::edited_manifest_contents(&tmp_manifest, &editor)?;
                    match environment.edit(&flox, new_manifest).await {
                        Err(e) => {
                            error!("Environment invalid; building resulted in an error: {e}");
                            if !Dialog::can_prompt() {
                                bail!(
                                    "Can't prompt to continue editing in non-interactive context"
                                );
                            }
                            if !should_continue.clone().prompt().await? {
                                bail!("Environment editing cancelled");
                            }
                        },
                        Ok(result) => {
                            break result;
                        },
                    }
                }
            },
        };
        match result {
            EditResult::Unchanged => {
                println!("⚠️  no changes made to environment");
            },
            EditResult::ReActivateRequired => {
                if activated_environments().contains(&environment.parent_path()?) {
                    println!(indoc::indoc! {"
                            Your manifest has changes that cannot be automatically applied to your current environment.

                            Please `exit` the environment and run `flox activate` to see these changes."});
                } else {
                    println!("✅ environment successfully edited");
                }
            },
            EditResult::Success => {
                println!("✅ environment successfully edited");
>>>>>>> 5f9d59ed
            },
        };

        // Let the user keep editing the file until the build succeeds or the user
        // decides to stop.
        loop {
            let new_manifest = Edit::edited_manifest_contents(&tmp_manifest, &editor)?;
            if let Err(e) = environment.edit(&flox, new_manifest).await {
                error!("Environment invalid; building resulted in an error: {e}");
                if !Dialog::can_prompt() {
                    bail!("Can't prompt to continue editing in non-interactive context");
                }
                if !should_continue.clone().prompt().await? {
                    bail!("Environment editing cancelled");
                }
            } else {
                break;
            }
        }
        Ok(())
<<<<<<< HEAD
    }

    /// Determines the editor to use for interactive editing
    ///
    /// If $EDITOR or $VISUAL is set, use that. Otherwise, try to find a known editor in $PATH.
    /// The known editor selected is the first one found in $PATH from the following list:
    ///
    ///   vim, vi, nano, emacs.
    fn determine_editor() -> Result<PathBuf> {
        let editor = std::env::var("EDITOR").or(std::env::var("VISUAL")).ok();

        if let Some(editor) = editor {
            return Ok(PathBuf::from(editor));
        }

        let path_var = env::var("PATH").context("$PATH not set")?;

        let (path, editor) = env::split_paths(&path_var)
            .cartesian_product(["vim", "vi", "nano", "emacs"])
            .find(|(path, editor)| path.join(editor).exists())
            .context("no known editor found in $PATH")?;

        debug!("Using editor {:?} from {:?}", editor, path);

        Ok(path.join(editor))
=======
>>>>>>> 5f9d59ed
    }

    /// Retrieves the new manifest file contents if a new manifest file was provided
    fn provided_manifest_contents(&self) -> Result<Option<String>> {
        if let Some(ref file) = self.file {
            let mut file: Box<dyn std::io::Read + Send> = if file == Path::new("-") {
                Box::new(stdin())
            } else {
                Box::new(File::open(file).unwrap())
            };

            let mut contents = String::new();
            file.read_to_string(&mut contents)?;
            Ok(Some(contents))
        } else {
            Ok(None)
        }
    }

    /// Gets a new set of manifest contents after a user edits the file
    fn edited_manifest_contents(
        path: impl AsRef<Path>,
        editor: impl AsRef<Path>,
    ) -> Result<String> {
        let mut command = Command::new(editor.as_ref());
        command.arg(path.as_ref());

        let child = command.spawn().context("editor command failed")?;
        let _ = child.wait_with_output().context("editor command failed")?;

        let contents = std::fs::read_to_string(path)?;
        Ok(contents)
    }
}

/// Delete an environment
#[derive(Bpaf, Clone)]
pub struct Delete {
    #[allow(dead_code)] // not yet handled in impl
    #[bpaf(short, long)]
    force: bool,

    #[allow(dead_code)] // not yet handled in impl
    #[bpaf(short, long)]
    origin: bool,

    #[allow(dead_code)] // pending spec for `-e`, `--dir` behaviour
    #[bpaf(external(environment_args), group_help("Environment Options"))]
    environment_args: EnvironmentArgs,

    #[bpaf(external(environment_select), fallback(Default::default()))]
    environment: EnvironmentSelect,
}

impl Delete {
    pub async fn handle(self, flox: Flox) -> Result<()> {
        subcommand_metric!("delete");
        match self.environment.to_concrete_environment(&flox, true)? {
            ConcreteEnvironment::Path(environment) => environment.delete()?,
            ConcreteEnvironment::Managed(environment) => environment.delete()?,
            ConcreteEnvironment::Remote(environment) => environment.delete()?,
        }

        Ok(())
    }
}

/// Activate an environment
///
/// When called with no arguments `flox activate` will look for a `.flox` directory
/// in the current directory. Calling `flox activate` in your home directory will
/// activate a default environment. Environments in other directories and remote
/// environments are activated with the `-d` and `-r` flags respectively.
#[derive(Bpaf, Clone)]
pub struct Activate {
    #[bpaf(external(environment_select), fallback(Default::default()))]
    environment: EnvironmentSelect,
}

impl Activate {
    pub async fn handle(self, flox: Flox) -> Result<()> {
        subcommand_metric!("activate");

        let concrete_environment = self.environment.to_concrete_environment(&flox, false)?;

        // TODO could move this to a pretty print method on the Environment trait?
        let prompt_name = match concrete_environment {
            // Note that the same environment could show up twice without any
            // indication of which comes from which path
            ConcreteEnvironment::Managed(ref managed) => {
                format!("{}/{}", managed.owner(), managed.name())
            },
            ConcreteEnvironment::Path(ref path) => path.name().to_string(),
            _ => todo!(),
        };

        let mut environment = concrete_environment.into_dyn_environment();

        let mut stderr = std::io::stdout();
        stderr
            .queue(cursor::SavePosition)
            .context("couldn't set cursor positon")?;
        stderr
            .write_all("Building environment...\n".as_bytes())
            .context("could't write progress message")?;
        stderr.flush().context("could't flush stderr")?;

        let activation_path = environment.activation_path(&flox).await?;

        stderr
            .queue(cursor::RestorePosition)
            .context("couldn't restore cursor position")?;
        stderr.flush().context("could't flush stderr")?;

        // We don't have access to the current PS1 (it's not exported), so we
        // can't modify it. Instead set FLOX_PROMPT_ENVIRONMENTS and let the
        // activation script set PS1 based on that.
        let flox_prompt_environments = env::var(FLOX_PROMPT_ENVIRONMENTS_VAR)
            .map_or(prompt_name.clone(), |prompt_environments| {
                format!("{prompt_name} {prompt_environments}")
            });

        // Add to FLOX_ACTIVE_ENVIRONMENTS so we can detect what environments are active.
        let parent_path = environment.parent_path()?;
        let mut active_environments = vec![parent_path];
        if let Ok(existing_environments) = env::var(FLOX_ACTIVE_ENVIRONMENTS_VAR) {
            active_environments.extend(env::split_paths(&existing_environments));
        };
        let flox_active_environments = env::join_paths(active_environments).context(
            "Cannot activate environment because its path contains an invalid character",
        )?;

        // TODO more sophisticated detection?
        let shell = if let Ok(shell) = env::var("SHELL") {
            shell
        } else {
            bail!("SHELL must be set");
        };
        let mut command = Command::new(&shell);
        command
            .env(FLOX_PROMPT_ENVIRONMENTS_VAR, flox_prompt_environments)
            .env(FLOX_ENV_VAR, &activation_path)
            .env(FLOX_ACTIVE_ENVIRONMENTS_VAR, flox_active_environments)
            .env(
                "FLOX_PROMPT_COLOR_1",
                // default to SlateBlue3
                env::var("FLOX_PROMPT_COLOR_1").unwrap_or("61".to_string()),
            )
            .env(
                "FLOX_PROMPT_COLOR_2",
                // default to LightSalmon1
                env::var("FLOX_PROMPT_COLOR_2").unwrap_or("216".to_string()),
            );

        if shell.ends_with("bash") {
            command
                .arg("--rcfile")
                .arg(activation_path.join("activate").join("bash"));
        } else if shell.ends_with("zsh") {
            // From man zsh:
            // Commands are then read from $ZDOTDIR/.zshenv.  If the shell is a
            // login shell, commands are read from /etc/zprofile and then
            // $ZDOTDIR/.zprofile.  Then, if the shell is interactive, commands
            // are read from /etc/zshrc and then $ZDOTDIR/.zshrc.  Finally, if
            // the shell is a login shell, /etc/zlogin and $ZDOTDIR/.zlogin are
            // read.
            //
            // We want to add our customizations as late as possible in the
            // initialization process - if, e.g. the user has prompt
            // customizations, we want ours to go last. So we put our
            // customizations at the end of .zshrc, passing our customizations
            // using FLOX_ZSH_INIT_SCRIPT.
            // Otherwise, we want initialization to proceed as normal, so the
            // files in our ZDOTDIR source global rcs and user rcs.
            // We disable global rc files and instead source them manually so we
            // can control the ZDOTDIR they are run with - this is important
            // since macOS sets
            // HISTFILE=${ZDOTDIR:-$HOME}/.zsh_history
            // in /etc/zshrc.
            if let Ok(zdotdir) = env::var("ZDOTDIR") {
                command.env("FLOX_ORIG_ZDOTDIR", zdotdir);
            }
            command
                .env("ZDOTDIR", env!("FLOX_ZDOTDIR"))
                .env(
                    "FLOX_ZSH_INIT_SCRIPT",
                    activation_path.join("activate").join("zsh"),
                )
                .arg("--no-globalrcs");
        } else {
            bail!("Unsupported SHELL '{shell}'");
        };

        debug!("running activation command: {:?}", command);
        let error = command.exec();

        // exec should never return

        bail!("Failed to exec subshell: {error}");
    }
}

/// Create an environment in the current directory
#[derive(Bpaf, Clone)]
pub struct Init {
    #[allow(dead_code)] // pending spec for `-e`, `--dir` behaviour
    #[bpaf(external(environment_args), group_help("Environment Options"))]
    environment_args: EnvironmentArgs,

    /// Directory to create the environment in (default: current directory)
    #[bpaf(long, short, argument("path"))]
    dir: Option<PathBuf>,

    /// Name of the environment
    ///
    /// "$(basename $PWD)" or "default" if in $HOME
    #[bpaf(long("name"), short('n'), argument("name"))]
    env_name: Option<EnvironmentName>,
}

impl Init {
    pub async fn handle(self, flox: Flox) -> Result<()> {
        subcommand_metric!("init");

        let dir = self.dir.unwrap_or_else(|| std::env::current_dir().unwrap());

        let home_dir = dirs::home_dir().unwrap();

        let env_name = if let Some(name) = self.env_name {
            name
        } else if dir == home_dir {
            "default".parse()?
        } else {
            dir.file_name()
                .map(|n| n.to_string_lossy().to_string())
                .context("Can't init in root")?
                .parse()?
        };

        let env = PathEnvironment::<Original>::init(
            PathPointer::new(env_name),
            &dir,
            flox.temp_dir.clone(),
        )?;

        println!(
            indoc::indoc! {"
            ✨ created environment {name} ({system})

            Enter the environment with \"flox activate\"
            Search and install packages with \"flox search {{packagename}}\" and \"flox install {{packagename}}\"
            "},
            name = env.name(),
            system = flox.system
        );
        Ok(())
    }
}

/// List packages installed in an environment
#[derive(Bpaf, Clone)]
pub struct List {
    #[bpaf(external(environment_select), fallback(Default::default()))]
    environment: EnvironmentSelect,
}

impl List {
    pub async fn handle(self, flox: Flox) -> Result<()> {
        subcommand_metric!("list");

        let env = self
            .environment
            .to_concrete_environment(&flox, true)?
            .into_dyn_environment();

        let manifest_contents = env.manifest_content()?;
        if let Some(pkgs) = list_packages(&manifest_contents)? {
            pkgs.iter().for_each(|pkg| println!("{}", pkg));
        }
        Ok(())
    }
}

fn environment_description(environment: &ConcreteEnvironment) -> Result<String, EnvironmentError2> {
    Ok(match environment {
        ConcreteEnvironment::Managed(environment) => {
            format!(
                "{}/{} at {}",
                environment.owner(),
                "<TODO: name>",
                // environment.name(),
                environment.path.to_string_lossy()
            )
        },
        ConcreteEnvironment::Path(environment) => {
            format!(
                "{} at {}",
                environment.name(),
                environment.parent_path()?.to_string_lossy()
            )
        },
        _ => todo!(),
    })
}

/// Install a package into an environment
#[derive(Bpaf, Clone)]
pub struct Install {
    #[allow(dead_code)] // pending spec for `-e`, `--dir` behaviour
    #[bpaf(external(environment_args), group_help("Environment Options"))]
    environment_args: EnvironmentArgs,

    #[bpaf(external(environment_select), fallback(Default::default()))]
    environment: EnvironmentSelect,

    #[bpaf(positional("PACKAGES"), some("Must specify at least one package"))]
    packages: Vec<String>,
}

impl Install {
    pub async fn handle(self, flox: Flox) -> Result<()> {
        subcommand_metric!("install");

        debug!(
            "installing packages [{}] to {:?}",
            self.packages.as_slice().join(", "),
            self.environment
        );
        let concrete_environment = self.environment.to_concrete_environment(&flox, true)?;
        let description = environment_description(&concrete_environment)?;
        let mut environment = concrete_environment.into_dyn_environment();
        let installation = environment.install(self.packages.clone(), &flox).await?;
        if installation.new_manifest.is_some() {
            // Print which new packages were installed
            for pkg in self.packages.iter() {
                if let Some(false) = installation.already_installed.get(pkg) {
                    info!("✅ '{pkg}' installed to environment {description}");
                } else {
                    info!("⚠️ '{pkg}' already installed to environment {description}");
                }
            }
        } else {
            info!("⚠️ package(s) already installed to environment {description}");
        }
        Ok(())
    }
}

/// Uninstall installed packages from an environment
#[derive(Bpaf, Clone)]
pub struct Uninstall {
    #[bpaf(external(environment_select), fallback(Default::default()))]
    environment: EnvironmentSelect,

    #[bpaf(positional("PACKAGES"), some("Must specify at least one package"))]
    packages: Vec<String>,
}

impl Uninstall {
    pub async fn handle(self, flox: Flox) -> Result<()> {
        subcommand_metric!("uninstall");

        debug!(
            "uninstalling packages [{}] from {:?}",
            self.packages.as_slice().join(", "),
            self.environment
        );
        let concrete_environment = self.environment.to_concrete_environment(&flox, true)?;
        let description = environment_description(&concrete_environment)?;
        let mut environment = concrete_environment.into_dyn_environment();
        let _ = environment.uninstall(self.packages.clone(), &flox).await?;

        // Note, you need two spaces between this emoji and the package name
        // otherwise they appear right next to each other.
        self.packages
            .iter()
            .for_each(|p| info!("🗑️  '{p}' uninstalled from environment {description}"));
        Ok(())
    }
}

/// delete builds of non-current versions of an environment
#[derive(Bpaf, Clone)]
pub struct WipeHistory {
    #[allow(dead_code)] // pending spec for `-e`, `--dir` behaviour
    #[bpaf(external(environment_args), group_help("Environment Options"))]
    environment_args: EnvironmentArgs,

    #[bpaf(external(environment_select), fallback(Default::default()))]
    environment: EnvironmentSelect,
}

impl WipeHistory {
    pub async fn handle(self, flox: Flox) -> Result<()> {
        subcommand_metric!("wipe-history");

        let env = self
            .environment
            .to_concrete_environment(&flox, true)?
            .into_dyn_environment();

        if env.delete_symlinks()? {
            // The flox nix instance is created with `--quiet --quiet`
            // because nix logs are passed to stderr unfiltered.
            // nix store gc logs are more useful,
            // thus we use 3 `--verbose` to have them appear.
            let nix = flox.nix::<NixCommandLine>(vec![
                "--verbose".to_string(),
                "--verbose".to_string(),
                "--verbose".to_string(),
            ]);
            let store_gc_command = StoreGc {
                ..StoreGc::default()
            };

            info!("Running garbage collection. This may take a while...");
            store_gc_command.run(&nix, &Default::default()).await?;
        } else {
            info!("No old generations found to clean up.")
        }
        Ok(())
    }
}

/// list environment generations with contents
#[derive(Bpaf, Clone)]
pub struct Generations {
    #[allow(dead_code)] // pending spec for `-e`, `--dir` behaviour
    #[bpaf(external(environment_args), group_help("Environment Options"))]
    environment_args: EnvironmentArgs,

    #[allow(dead_code)] // not yet handled in impl
    #[bpaf(long)]
    json: bool,

    #[allow(unused)] // Command currently forwarded
    #[bpaf(external(environment_select), fallback(Default::default()))]
    environment: EnvironmentSelect,
}

impl Generations {
    pub async fn handle(self, _flox: Flox) -> Result<()> {
        subcommand_metric!("generations");

        todo!("this command is planned for a future release")
    }
}

/// show all versions of an environment
#[derive(Bpaf, Clone)]
pub struct History {
    #[allow(dead_code)] // not yet handled in impl
    #[bpaf(long, short)]
    oneline: bool,

    #[allow(dead_code)] // pending spec for `-e`, `--dir` behaviour
    #[bpaf(external(environment_args), group_help("Environment Options"))]
    environment_args: EnvironmentArgs,

    #[allow(unused)] // Command currently forwarded
    #[bpaf(external(environment_select), fallback(Default::default()))]
    environment: EnvironmentSelect,
}

impl History {
    pub async fn handle(self, _flox: Flox) -> Result<()> {
        subcommand_metric!("history");

        todo!("this command is planned for a future release")
    }
}

/// Send environment to flox hub
#[derive(Bpaf, Clone)]
pub struct Push {
    /// Directory to push the environment from (default: current directory)
    dir: Option<PathBuf>,

    /// Owner to push push environment to (default: current user)
    #[bpaf(long, short)]
    owner: Option<EnvironmentOwner>,

    /// forceably overwrite the remote copy of the environment
    #[bpaf(long, short)]
    force: bool,
}

impl Push {
    pub async fn handle(self, flox: Flox) -> Result<()> {
        subcommand_metric!("push");
        let dir = self.dir.unwrap_or_else(|| std::env::current_dir().unwrap());

        match EnvironmentPointer::open(&dir)? {
            EnvironmentPointer::Managed(managed_pointer) => {
                if self.owner.is_some() {
                    bail!("Environment already linked to a remote")
                }

                Self::push_managed_env(&flox, managed_pointer, dir, self.force)
                    .context("Could not push managed environment")?;
            },
            EnvironmentPointer::Path(path_pointer) => {
                let owner = if let Some(owner) = self.owner {
                    owner
                } else {
                    let base_url = std::env::var("FLOX_OAUTH_BASE_URL")
                        .unwrap_or(env!("OAUTH_BASE_URL").to_string());
                    let client = Auth0Client::new(
                        base_url,
                        flox.floxhub_token.clone().context("Need to be logged in")?,
                    );
                    let user_name = client
                        .get_username()
                        .await
                        .context("Could not get username from github")?;
                    user_name
                        .parse::<EnvironmentOwner>()
                        .context("Invalid owner name")?
                };
                Self::push_make_managed(&flox, path_pointer, &dir, owner, self.force)
                    .context("Could not push new environment")?;
            },
        }
        Ok(())
    }

    fn push_managed_env(
        flox: &Flox,
        managed_pointer: ManagedPointer,
        dir: PathBuf,
        force: bool,
    ) -> Result<()> {
        let mut env = ManagedEnvironment::open(flox, managed_pointer, dir.join(DOT_FLOX))
            .context("Could not open environment")?;
        env.push(force).context("Could not push environment")?;

        Ok(())
    }

    /// pushes a path environment in a directory to floxhub and makes it a managed environment
    fn push_make_managed(
        flox: &Flox,
        path_pointer: PathPointer,
        dir: &Path,
        owner: EnvironmentOwner,
        force: bool,
    ) -> Result<()> {
        let dot_flox_path = dir.join(DOT_FLOX);
        let path_environment =
            path_environment::PathEnvironment::open(path_pointer, dot_flox_path, &flox.temp_dir)?;

        ManagedEnvironment::push_new(
            flox,
            path_environment,
            owner.parse().unwrap(),
            &flox.temp_dir,
            force,
        )
        .map_err(Self::convert_error)?;

        Ok(())
    }

    fn convert_error(err: ManagedEnvironmentError) -> anyhow::Error {
        if let ManagedEnvironmentError::OpenFloxmeta(FloxmetaV2Error::LoggedOut) = err {
            anyhow!(indoc! {"
                Could not push environment: not logged in to floxhub.

                Please login to floxhub with `flox auth login`
                "})
        } else {
            anyhow!(err)
        }
    }
}

#[derive(Debug, Clone, Bpaf)]
enum PullSelect {
    New {
        /// Directory to create the environment in (default: current directory)
        dir: Option<PathBuf>,
        /// ID of the environment to pull
        remote: EnvironmentRef,
    },
    Existing {
        /// Directory containing a managed environment to pull
        dir: Option<PathBuf>,
        /// forceably overwrite the local copy of the environment
        #[bpaf(long, short)]
        force: bool,
    },
}

impl Default for PullSelect {
    fn default() -> Self {
        PullSelect::Existing {
            dir: Default::default(),
            force: Default::default(),
        }
    }
}

/// Pull environment from flox hub
#[derive(Bpaf, Clone)]
pub struct Pull {
    #[bpaf(external(pull_select), fallback(Default::default()))]
    pull_select: PullSelect,
}

impl Pull {
    pub async fn handle(self, flox: Flox) -> Result<()> {
        subcommand_metric!("pull");
        match self.pull_select {
            PullSelect::New { dir, remote } => {
                let dir = dir.unwrap_or_else(|| std::env::current_dir().unwrap());

                debug!("Resolved user intent: pull {remote:?} into {dir:?}");

                Self::pull_new_environment(&flox, dir.join(DOT_FLOX), remote)?;
            },
            PullSelect::Existing { dir, force } => {
                let dir = dir.unwrap_or_else(|| std::env::current_dir().unwrap());

                debug!("Resolved user intent: pull changes for environment found in {dir:?}");

                let pointer = {
                    let p = EnvironmentPointer::open(&dir)
                        .with_context(|| format!("No environment found in {dir:?}"))?;
                    match p {
                        EnvironmentPointer::Managed(managed_pointer) => managed_pointer,
                        EnvironmentPointer::Path(_) => bail!("Cannot pull into a path environment"),
                    }
                };

                Self::pull_existing_environment(&flox, dir.join(DOT_FLOX), pointer, force)?;
            },
        }

        Ok(())
    }

    /// Update an existing environment with the latest version from floxhub
    ///
    /// Opens the environment and calls [ManagedEnvironment::pull] on it,
    /// which will update the lockfile.
    fn pull_existing_environment(
        flox: &Flox,
        dot_flox_path: PathBuf,
        pointer: ManagedPointer,
        force: bool,
    ) -> Result<()> {
        let mut env = ManagedEnvironment::open(flox, pointer, dot_flox_path)
            .context("Could not open environment")?;
        env.pull(force).context("Could not pull environment")?;

        Ok(())
    }

    /// Pull a new environment from floxhub into the given directory
    ///
    /// This will create a new environment in the given directory.
    /// Uses [ManagedEnvironment::open] which will try to clone the environment.
    ///
    /// If the directory already exists, this will fail early.
    /// If opening the environment fails, the .flox/ directory will be cleaned up.
    fn pull_new_environment(
        flox: &Flox,
        dot_flox_path: PathBuf,
        env_ref: EnvironmentRef,
    ) -> Result<()> {
        if dot_flox_path.exists() {
            bail!("Cannot pull a new environment into an existing one")
        }
        let pointer = ManagedPointer::from(env_ref);

        let pointer_content =
            serde_json::to_string_pretty(&pointer).context("Could not serialize pointer")?;
        let pointer_path = dot_flox_path.join(ENVIRONMENT_POINTER_FILENAME);

        fs::create_dir_all(&dot_flox_path).context("Could not create .flox/ directory")?;
        fs::write(pointer_path, pointer_content).context("Could not write pointer")?;

        let result =
            ManagedEnvironment::open(flox, pointer, &dot_flox_path).map_err(Self::convert_error);
        if let Err(err) = result {
            fs::remove_dir_all(dot_flox_path).context("Could not clean up .flox/ directory")?;
            Err(err)?;
        }
        Ok(())
    }

    fn convert_error(err: EnvironmentError2) -> anyhow::Error {
        if let EnvironmentError2::ManagedEnvironment(ManagedEnvironmentError::OpenFloxmeta(
            FloxmetaV2Error::LoggedOut,
        )) = err
        {
            anyhow!(indoc! {"
                Could not pull environment: not logged in to floxhub.

                Please login to floxhub with `flox auth login`
                "})
        } else {
            anyhow!(err)
        }
    }
}

/// rollback to the previous generation of an environment
#[derive(Bpaf, Clone)]
pub struct Rollback {
    #[allow(dead_code)] // pending spec for `-e`, `--dir` behaviour
    #[bpaf(external(environment_args), group_help("Environment Options"))]
    environment_args: EnvironmentArgs,

    #[bpaf(long, short, argument("ENV"))]
    #[allow(dead_code)] // not yet handled in impl
    environment: Option<EnvironmentRef>,

    /// Generation to roll back to.
    ///
    /// If omitted, defaults to the previous generation.
    #[allow(dead_code)] // not yet handled in impl
    #[bpaf(argument("GENERATION"))]
    to: Option<u32>,
}
impl Rollback {
    pub async fn handle(self, _flox: Flox) -> Result<()> {
        subcommand_metric!("rollback");

        todo!("this command is planned for a future release")
    }
}

/// switch to a specific generation of an environment
#[derive(Bpaf, Clone)]
pub struct SwitchGeneration {
    #[allow(dead_code)] // pending spec for `-e`, `--dir` behaviour
    #[bpaf(external(environment_args), group_help("Environment Options"))]
    environment_args: EnvironmentArgs,

    #[allow(unused)] // Command currently forwarded
    #[bpaf(external(environment_select), fallback(Default::default()))]
    environment: EnvironmentSelect,

    #[allow(dead_code)] // not yet handled in impl
    #[bpaf(positional("GENERATION"))]
    generation: u32,
}

impl SwitchGeneration {
    pub async fn handle(self, _flox: Flox) -> Result<()> {
        subcommand_metric!("switch-generation");

        todo!("this command is planned for a future release")
    }
}

/// upgrade packages using their most recent flake
#[derive(Bpaf, Clone)]
pub struct Upgrade {
    #[allow(dead_code)] // pending spec for `-e`, `--dir` behaviour
    #[bpaf(external(environment_args), group_help("Environment Options"))]
    environment_args: EnvironmentArgs,

    #[allow(unused)] // Command currently forwarded
    #[bpaf(external(environment_select), fallback(Default::default()))]
    environment: EnvironmentSelect,

    #[allow(dead_code)] // not yet handled in impl
    #[bpaf(positional("PACKAGES"))]
    packages: Vec<String>,
}
impl Upgrade {
    pub async fn handle(self, _flox: Flox) -> Result<()> {
        subcommand_metric!("upgrade");

        todo!("this command is planned for a future release")
    }
}

#[derive(Bpaf, Clone, Debug)]
pub struct Containerize {
    #[allow(unused)]
    #[bpaf(external(environment_select), fallback(Default::default()))]
    environment: EnvironmentSelect,
}
impl Containerize {
    pub async fn handle(self, _flox: Flox) -> Result<()> {
        subcommand_metric!("containerize");

        todo!("this command is planned for a future release");
    }
}<|MERGE_RESOLUTION|>--- conflicted
+++ resolved
@@ -78,13 +78,35 @@
             Some(new_manifest) => environment.edit(&flox, new_manifest).await?,
             // If not provided with new manifest contents, let the user edit the file directly
             // via $EDITOR or $VISUAL (as long as `flox edit` was invoked interactively).
-<<<<<<< HEAD
-            None => self.interactive_edit(flox, environment.as_mut()).await,
-        }
+            None => self.interactive_edit(flox, environment.as_mut()).await?,
+        };
+        match result {
+            EditResult::Unchanged => {
+                println!("⚠️  no changes made to environment");
+            },
+            EditResult::ReActivateRequired => {
+                if activated_environments().contains(&environment.parent_path()?) {
+                    println!(indoc::indoc! {"
+                            Your manifest has changes that cannot be automatically applied to your current environment.
+
+                            Please `exit` the environment and run `flox activate` to see these changes."});
+                } else {
+                    println!("✅ environment successfully edited");
+                }
+            },
+            EditResult::Success => {
+                println!("✅ environment successfully edited");
+            },
+        }
+        Ok(())
     }
 
     /// Interactively edit the manifest file
-    async fn interactive_edit(&self, flox: Flox, environment: &mut dyn Environment) -> Result<()> {
+    async fn interactive_edit(
+        &self,
+        flox: Flox,
+        environment: &mut dyn Environment,
+    ) -> Result<EditResult> {
         if !Dialog::can_prompt() {
             bail!("Can't edit interactively in non-interactive context")
         }
@@ -102,65 +124,6 @@
             help_message: Default::default(),
             typed: Confirm {
                 default: Some(true),
-=======
-            None => {
-                let editor = std::env::var("EDITOR")
-                    .or(std::env::var("VISUAL"))
-                    .context("no editor found; neither EDITOR nor VISUAL are set")?;
-                // TODO: check for interactivity before allowing the editor to be opened
-                // Make a copy of the manifest for the user to edit so failed edits aren't left in
-                // the original manifest. You can't put creation/cleanup inside the `edited_manifest_contents`
-                // method because the temporary manifest needs to stick around in case the user wants
-                // or needs to make successive edits without starting over each time.
-                let tmp_manifest = NamedTempFile::new_in(&flox.temp_dir)?;
-                std::fs::write(&tmp_manifest, environment.manifest_content()?)?;
-                let should_continue = Dialog {
-                    message: "Continue editing?",
-                    help_message: Default::default(),
-                    typed: Confirm {
-                        default: Some(true),
-                    },
-                };
-                // Let the user keep editing the file until the build succeeds or the user
-                // decides to stop.
-                loop {
-                    let new_manifest = Edit::edited_manifest_contents(&tmp_manifest, &editor)?;
-                    match environment.edit(&flox, new_manifest).await {
-                        Err(e) => {
-                            error!("Environment invalid; building resulted in an error: {e}");
-                            if !Dialog::can_prompt() {
-                                bail!(
-                                    "Can't prompt to continue editing in non-interactive context"
-                                );
-                            }
-                            if !should_continue.clone().prompt().await? {
-                                bail!("Environment editing cancelled");
-                            }
-                        },
-                        Ok(result) => {
-                            break result;
-                        },
-                    }
-                }
-            },
-        };
-        match result {
-            EditResult::Unchanged => {
-                println!("⚠️  no changes made to environment");
-            },
-            EditResult::ReActivateRequired => {
-                if activated_environments().contains(&environment.parent_path()?) {
-                    println!(indoc::indoc! {"
-                            Your manifest has changes that cannot be automatically applied to your current environment.
-
-                            Please `exit` the environment and run `flox activate` to see these changes."});
-                } else {
-                    println!("✅ environment successfully edited");
-                }
-            },
-            EditResult::Success => {
-                println!("✅ environment successfully edited");
->>>>>>> 5f9d59ed
             },
         };
 
@@ -168,20 +131,21 @@
         // decides to stop.
         loop {
             let new_manifest = Edit::edited_manifest_contents(&tmp_manifest, &editor)?;
-            if let Err(e) = environment.edit(&flox, new_manifest).await {
-                error!("Environment invalid; building resulted in an error: {e}");
-                if !Dialog::can_prompt() {
-                    bail!("Can't prompt to continue editing in non-interactive context");
-                }
-                if !should_continue.clone().prompt().await? {
-                    bail!("Environment editing cancelled");
-                }
-            } else {
-                break;
+            match environment.edit(&flox, new_manifest).await {
+                Err(e) => {
+                    error!("Environment invalid; building resulted in an error: {e}");
+                    if !Dialog::can_prompt() {
+                        bail!("Can't prompt to continue editing in non-interactive context");
+                    }
+                    if !should_continue.clone().prompt().await? {
+                        bail!("Environment editing cancelled");
+                    }
+                },
+                Ok(result) => {
+                    return Ok(result);
+                },
             }
         }
-        Ok(())
-<<<<<<< HEAD
     }
 
     /// Determines the editor to use for interactive editing
@@ -207,8 +171,6 @@
         debug!("Using editor {:?} from {:?}", editor, path);
 
         Ok(path.join(editor))
-=======
->>>>>>> 5f9d59ed
     }
 
     /// Retrieves the new manifest file contents if a new manifest file was provided
