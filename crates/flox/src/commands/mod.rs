mod auth;
mod environment;
mod general;
mod search;

use std::collections::BTreeMap;
use std::path::{Path, PathBuf};
use std::{env, fs};

use anyhow::{anyhow, Context, Result};
use bpaf::{Args, Bpaf, Parser};
use flox_rust_sdk::flox::{Flox, FLOX_VERSION};
use flox_rust_sdk::models::environment::managed_environment::ManagedEnvironment;
use flox_rust_sdk::models::environment::path_environment::{Original, PathEnvironment};
use flox_rust_sdk::models::environment::remote_environment::RemoteEnvironment;
use flox_rust_sdk::models::environment::{
    Environment,
    EnvironmentPointer,
    DOT_FLOX,
    FLOX_ACTIVE_ENVIRONMENTS_VAR,
};
use flox_rust_sdk::models::environment_ref;
use flox_rust_sdk::nix::command_line::NixCommandLine;
use indoc::{formatdoc, indoc};
use log::{debug, info, warn};
use once_cell::sync::Lazy;
use tempfile::TempDir;
use toml_edit::Key;

use self::environment::hacky_environment_description;
use crate::config::{Config, FLOX_CONFIG_FILE};
use crate::utils::dialog::{Dialog, Select};
use crate::utils::init::{
    init_access_tokens,
    init_channels,
    init_telemetry,
    init_uuid,
    telemetry_opt_out_needs_migration,
};
use crate::utils::metrics::METRICS_UUID_FILE_NAME;

static FLOX_DESCRIPTION: &'_ str = indoc! {"
    flox is a virtual environment and package manager all in one.\n\n

    With flox you create development environments that layer and replace dependencies just where it matters,
    making them portable across the full software lifecycle."
};

static FLOX_WELCOME_MESSAGE: Lazy<String> = Lazy::new(|| {
    formatdoc! {r#"
    flox version {FLOX_VERSION}

    Usage: flox OPTIONS (init|activate|search|install|...) [--help]

    Use "flox --help" for full list of commands and more information

    First time? Create an environment with "flox init"
"#}
});

<<<<<<< HEAD
static ADDITIONAL_COMMANDS: &str = indoc! {"
    upgrade, config, wipe-history, history, auth
=======
const ADDITIONAL_COMMANDS: &str = indoc! {"
    upgrade, config, wipe-history, history
>>>>>>> 3766d1a1
"};

fn vec_len<T>(x: Vec<T>) -> usize {
    Vec::len(&x)
}

fn vec_not_empty<T>(x: Vec<T>) -> bool {
    !x.is_empty()
}

#[derive(Bpaf, Clone, Debug)]
pub enum Verbosity {
    Verbose(
        /// Verbose mode.
        ///
        /// Invoke multiple times for increasing detail.
        #[bpaf(short('v'), long("verbose"), req_flag(()), many, map(vec_len))]
        usize,
    ),

    #[bpaf(short, long)]
    Quiet,
}

impl Default for Verbosity {
    fn default() -> Self {
        Verbosity::Verbose(0)
    }
}

#[derive(Bpaf)]
#[bpaf(options, descr(FLOX_DESCRIPTION))]
pub struct FloxCli(#[bpaf(external(flox_args))] pub FloxArgs);

/// Main flox args parser
///
/// This struct is used to parse the command line arguments
/// and allows to be composed with other parsers.
///
/// To parse the flox CLI, use [`FloxCli`] instead using [`flox_cli()`].
#[derive(Bpaf)]
#[bpaf(ignore_rustdoc)] // we don't want this struct to be interpreted as a group
pub struct FloxArgs {
    /// Verbose mode.
    ///
    /// Invoke multiple times for increasing detail.
    #[bpaf(external, fallback(Default::default()))]
    pub verbosity: Verbosity,

    /// Debug mode.
    #[bpaf(long, req_flag(()), many, map(vec_not_empty))]
    pub debug: bool,

    /// Print the version of the program
    #[allow(dead_code)] // fake arg, `--version` is checked for separately (see [Version])
    #[bpaf(long)]
    version: bool,

    #[bpaf(external(commands), optional)]
    command: Option<Commands>,
}

impl FloxArgs {
    /// Initialize the command line by creating an initial FloxBuilder
    pub async fn handle(self, mut config: crate::config::Config) -> Result<()> {
        // Given no command, skip initialization and print welcome message
        if self.command.is_none() {
            println!("{}", &*FLOX_WELCOME_MESSAGE);
            return Ok(());
        }

        // ensure xdg dirs exist
        tokio::fs::create_dir_all(&config.flox.config_dir).await?;
        tokio::fs::create_dir_all(&config.flox.data_dir).await?;

        // prepare a temp dir for the run:
        let process_dir = config.flox.cache_dir.join("process");
        tokio::fs::create_dir_all(&process_dir).await?;

        // `temp_dir` will automatically be removed from disk when the function returns
        let temp_dir = TempDir::new_in(process_dir)?;
        let temp_dir_path = temp_dir.path().to_owned();

        // migrate metrics denial
        // metrics could be turned off by writing an empty UUID file
        // this branch migrates empty files to a config value in the user's flox.toml
        // and deletes the now defunct empty file
        if telemetry_opt_out_needs_migration(&config.flox.data_dir, &config.flox.cache_dir).await? {
            info!("Migrating previous telemetry opt out to user config");
            // update current run time config
            config.flox.disable_metrics = true;

            // update persistent config file
            Config::write_to_in(
                config.flox.config_dir.join(FLOX_CONFIG_FILE),
                &temp_dir,
                &[Key::new("disable_metrics")],
                Some(true),
            )?;

            // remove marker uuid file
            tokio::fs::remove_file(&config.flox.data_dir.join(METRICS_UUID_FILE_NAME)).await?;
        }

        if !config.flox.disable_metrics {
            init_telemetry(&config.flox.data_dir, &config.flox.cache_dir).await?;
        } else {
            debug!("Metrics collection disabled");
            env::set_var("FLOX_DISABLE_METRICS", "true");
        }

        let access_tokens = init_access_tokens(&config.nix.access_tokens)?;

        let netrc_file = dirs::home_dir()
            .expect("User must have a home directory")
            .join(".netrc");

        let floxhub_host = std::env::var("__FLOX_FLOXHUB_URL")
            .map(|env_set_host|{
                warn!("Using {env_set_host} as floxhub host");
                warn!("`$__FLOX_FLOXHUB_URL` is used for testing purposes only, alternative floxhub hosts are not yet supported!");
                env_set_host
            })
            .unwrap_or_else(|_| "https://git.hub.flox.dev".to_string());

        let boostrap_flox = Flox {
            cache_dir: config.flox.cache_dir.clone(),
            data_dir: config.flox.data_dir.clone(),
            config_dir: config.flox.config_dir.clone(),
            channels: Default::default(),
            access_tokens,
            netrc_file,
            temp_dir: temp_dir_path.clone(),
            system: env!("NIX_TARGET_SYSTEM").to_string(),
            uuid: init_uuid(&config.flox.data_dir).await?,
            floxhub_token: config.flox.floxhub_token.clone(),
            floxhub_host,
        };

        let channels = init_channels(BTreeMap::new())?;

        let flox = Flox {
            channels,
            ..boostrap_flox
        };

        // Set the global Nix config via the environment variables in flox.default_args so that
        // subprocesses called by `flox` (e.g. `parser-util`) can inherit them.
        flox.nix::<NixCommandLine>(vec![]).export_env_vars();

        // in debug mode keep the tempdir to reproduce nix commands
        if self.debug || matches!(self.verbosity, Verbosity::Verbose(1..)) {
            let _ = temp_dir.into_path();
        }

        tokio::spawn(async move {
            tokio::signal::ctrl_c().await.unwrap();
            // in case of SIG* the drop handler of temp_dir will not be called
            // if we are not in debugging mode, drop the tempdir manually
            if !self.debug || !matches!(self.verbosity, Verbosity::Verbose(1..)) {
                let _ = fs::remove_dir_all(&temp_dir_path);
            }

            std::process::exit(130);
        });

        // command handled above
        match self.command.unwrap() {
            Commands::Development(group) => group.handle(config, flox).await?,
            Commands::Sharing(group) => group.handle(config, flox).await?,
            Commands::Additional(group) => group.handle(config, flox).await?,
            Commands::Internal(group) => group.handle(config, flox).await?,
        }
        Ok(())
    }
}

#[allow(clippy::large_enum_variant)] // there's only a single instance of this enum
#[derive(Bpaf, Clone)]
enum Commands {
    Development(#[bpaf(external(local_development_commands))] LocalDevelopmentCommands),
    Sharing(#[bpaf(external(sharing_commands))] SharingCommands),
    Additional(#[bpaf(external(additional_commands))] AdditionalCommands),
    Internal(#[bpaf(external(internal_commands))] InternalCommands),
}

/// Local Development Commands
#[derive(Bpaf, Clone)]
enum LocalDevelopmentCommands {
    /// Create an environment in the current directory
    #[bpaf(command, long("create"))]
    Init(#[bpaf(external(environment::init))] environment::Init),
    /// Enter the environment
    #[bpaf(command, long("develop"))]
    Activate(#[bpaf(external(environment::activate))] environment::Activate),
    /// Search for system or library packages to install
    #[bpaf(command)]
    Search(#[bpaf(external(search::search))] search::Search),
    /// Show details about a single package
    #[bpaf(command, long("show"))]
    Show(#[bpaf(external(search::show))] search::Show),
    /// Install a package into an environment
    #[bpaf(command)]
    Install(#[bpaf(external(environment::install))] environment::Install),
    /// Uninstall installed packages from an environment
    #[bpaf(command, long("remove"), long("rm"))]
    Uninstall(#[bpaf(external(environment::uninstall))] environment::Uninstall),
    /// Edit declarative environment configuration file
    #[bpaf(command)]
    Edit(#[bpaf(external(environment::edit))] environment::Edit),
    /// List packages installed in an environment
    #[bpaf(command)]
    List(#[bpaf(external(environment::list))] environment::List),
    /// Delete an environment
    #[bpaf(command, long("destroy"))]
    Delete(#[bpaf(external(environment::delete))] environment::Delete),
}

impl LocalDevelopmentCommands {
    async fn handle(self, _config: Config, flox: Flox) -> Result<()> {
        match self {
            LocalDevelopmentCommands::Init(args) => args.handle(flox).await?,
            LocalDevelopmentCommands::Activate(args) => args.handle(flox).await?,
            LocalDevelopmentCommands::Edit(args) => args.handle(flox).await?,
            LocalDevelopmentCommands::Install(args) => args.handle(flox).await?,
            LocalDevelopmentCommands::Uninstall(args) => args.handle(flox).await?,
            LocalDevelopmentCommands::List(args) => args.handle(flox).await?,
            LocalDevelopmentCommands::Search(args) => args.handle(flox).await?,
            LocalDevelopmentCommands::Show(args) => args.handle(flox).await?,
            LocalDevelopmentCommands::Delete(args) => args.handle(flox).await?,
        }
        Ok(())
    }
}

/// Sharing Commands
#[derive(Bpaf, Clone)]
enum SharingCommands {
    /// Send environment to flox hub
    #[bpaf(command)]
    Push(#[bpaf(external(environment::push))] environment::Push),
    #[bpaf(command)]
    /// Pull environment from flox hub
    Pull(#[bpaf(external(environment::pull))] environment::Pull),
    /// Containerize an environment
    #[bpaf(command)]
    Containerize(#[bpaf(external(environment::containerize))] environment::Containerize),
}
impl SharingCommands {
    async fn handle(self, _config: Config, flox: Flox) -> Result<()> {
        match self {
            SharingCommands::Push(args) => args.handle(flox).await?,
            SharingCommands::Pull(args) => args.handle(flox).await?,
            SharingCommands::Containerize(args) => args.handle(flox).await?,
        }
        Ok(())
    }
}

/// Additional Commands. Use "flox COMMAND --help" for more info
#[derive(Bpaf, Clone)]
enum AdditionalCommands {
    Documentation(
        #[bpaf(external(AdditionalCommands::documentation))] AdditionalCommandsDocumentation,
    ),
    #[bpaf(command, hide)]
    Upgrade(#[bpaf(external(environment::upgrade))] environment::Upgrade),
    #[bpaf(command, hide)]
    Config(#[bpaf(external(general::config_args))] general::ConfigArgs),
    #[bpaf(command("wipe-history"), hide)]
    WipeHistory(#[bpaf(external(environment::wipe_history))] environment::WipeHistory),
    #[bpaf(command, hide)]
    History(#[bpaf(external(environment::history))] environment::History),
}

impl AdditionalCommands {
    fn documentation() -> impl Parser<AdditionalCommandsDocumentation> {
        bpaf::literal(ADDITIONAL_COMMANDS)
            .hide_usage()
            .map(|_| AdditionalCommandsDocumentation)
    }

    async fn handle(self, config: Config, flox: Flox) -> Result<()> {
        match self {
            AdditionalCommands::Documentation(args) => args.handle(),
            AdditionalCommands::Upgrade(args) => args.handle(flox).await?,
            AdditionalCommands::Config(args) => args.handle(config, flox).await?,
            AdditionalCommands::WipeHistory(args) => args.handle(flox).await?,
            AdditionalCommands::History(args) => args.handle(flox).await?,
        }
        Ok(())
    }
}

#[derive(Clone)]
struct AdditionalCommandsDocumentation;
impl AdditionalCommandsDocumentation {
    fn handle(self) {
        println!("🥚");
    }
}

/// Additional Commands. Use "flox COMMAND --help" for more info
#[derive(Bpaf, Clone)]
#[bpaf(hide)]
enum InternalCommands {
    #[bpaf(command("reset-metrics"))]
    ResetMetrics(#[bpaf(external(general::reset_metrics))] general::ResetMetrics),
    #[bpaf(command)]
    Generations(#[bpaf(external(environment::generations))] environment::Generations),
    #[bpaf(command("switch-generation"))]
    SwitchGeneration(
        #[bpaf(external(environment::switch_generation))] environment::SwitchGeneration,
    ),
    #[bpaf(command)]
    Rollback(#[bpaf(external(environment::rollback))] environment::Rollback),
    #[bpaf(command)]
    Auth(#[bpaf(external(auth::auth))] auth::Auth),
}

impl InternalCommands {
    async fn handle(self, config: Config, flox: Flox) -> Result<()> {
        match self {
            InternalCommands::ResetMetrics(args) => args.handle(config, flox).await?,
            InternalCommands::Generations(args) => args.handle(flox).await?,
            InternalCommands::SwitchGeneration(args) => args.handle(flox).await?,
            InternalCommands::Rollback(args) => args.handle(flox).await?,
            InternalCommands::Auth(args) => args.handle(config, flox).await?,
        }
        Ok(())
    }
}

/// Special command to check for the presence of the `--prefix` flag.
///
/// With `--prefix` the application will print the prefix of the program
/// and quit early.
#[derive(Bpaf, Default)]
pub struct Prefix {
    #[bpaf(long)]
    prefix: bool,
    #[bpaf(any("REST", Some), many)]
    _catchall: Vec<String>,
}

impl Prefix {
    /// Parses to [Self] and extract the `--prefix` flag
    pub fn check() -> bool {
        prefix()
            .to_options()
            .run_inner(Args::current_args())
            .unwrap_or_default()
            .prefix
    }
}

/// Fake argument used to parse `--version` separately
///
/// bpaf allows `flox --invalid option --version`
/// (https://github.com/pacak/bpaf/issues/288) but common utilities,
/// such as git always require correct arguments even in the presence of
/// short circuiting flags such as `--version`
#[derive(Bpaf, Default)]
pub struct Version(#[bpaf(long("version"))] bool);

impl Version {
    /// Parses to [Self] and extract the `--version` flag
    pub fn check() -> bool {
        bpaf::construct!(version(), flox_args())
            .to_options()
            .run_inner(bpaf::Args::current_args())
            .map(|(v, _)| v)
            .unwrap_or_default()
            .0
    }
}

#[derive(Debug, Default, Bpaf, Clone)]
pub enum EnvironmentSelect {
    Dir(
        /// Path containing a .flox/ directory
        #[bpaf(long("dir"), short('d'), argument("path"))]
        PathBuf,
    ),
    Remote(
        /// A remote environment on floxhub
        #[bpaf(long("remote"), short('r'), argument("owner/name"))]
        environment_ref::EnvironmentRef,
    ),
    #[default]
    Unspecified,
}

impl EnvironmentSelect {
    /// Open a concrete environment, not detecting the currently active
    /// environment.
    ///
    /// Use this method for commands like `activate` that shouldn't change
    /// behavior based on whether an environment is already active. For example,
    /// `flox activate` should never re-activate the last activated environment;
    /// it should default to an environment in the current directory.
    pub fn to_concrete_environment(&self, flox: &Flox) -> Result<ConcreteEnvironment> {
        match self {
            EnvironmentSelect::Dir(path) => open_path(flox, path),
            // TODO: needs design - do we want to search up?
            EnvironmentSelect::Unspecified => {
                let current_dir = env::current_dir().context("could not get current directory")?;
                let maybe_current_pointer = EnvironmentPointer::open(&current_dir);
                maybe_current_pointer
                    .map(|current_dir_pointer| {
                        open_env_pointer(flox, &current_dir, current_dir_pointer)
                    })
                    .context(format!("No environment found in {current_dir:?}"))?
            },
            EnvironmentSelect::Remote(_) => todo!(),
        }
    }

    /// Open a concrete environment, detecting the currently active environment.
    ///
    /// Use this method for commands like `install` that should use the
    /// currently activated environment. For example, `flox install` should
    /// install to the last activated environment if there isn't an environment
    /// in the current directory.
    pub fn detect_concrete_environment(
        &self,
        flox: &Flox,
        message: &str,
    ) -> Result<ConcreteEnvironment> {
        match self {
            EnvironmentSelect::Dir(path) => open_path(flox, path),
            // If the user doesn't specify an environment, check if there's an
            // already activated environment or an environment in the current
            // directory.
            // TODO: needs design - do we want to search up?
            EnvironmentSelect::Unspecified => detect_environment(flox, message),
            EnvironmentSelect::Remote(_) => todo!(),
        }
    }
}

pub fn detect_environment(flox: &Flox, message: &str) -> Result<ConcreteEnvironment> {
    let current_dir = env::current_dir().context("could not get current directory")?;
    let maybe_current_pointer = EnvironmentPointer::open(&current_dir);
    let maybe_activated = last_activated_environment();
    match (maybe_activated, maybe_current_pointer) {
        (Some(activated), Ok(current_dir_pointer)) => {
            if activated == current_dir {
                open_env_pointer(flox, &current_dir, current_dir_pointer)
            } else {
                let activated_pointer = EnvironmentPointer::open(&activated)?;
                let message = format!("Do you want to {message} the current directory's flox environment or the current active flox environment?");
                let current_description =
                    hacky_environment_description(&current_dir, &current_dir_pointer)?;
                let activated_description =
                    hacky_environment_description(&activated, &activated_pointer)?;
                if Dialog::can_prompt() {
                    let dialog = Dialog {
                        message: &message,
                        help_message: None,
                        typed: Select {
                            options: vec![
                                format!(
                                    "current directory's flox environment [{current_description}]",
                                ),
                                format!(
                                    "current active flox environment [{activated_description}]",
                                ),
                            ],
                        },
                    };
                    let (index, _) = dialog.raw_prompt()?;
                    match index {
                        0 => open_env_pointer(flox, &current_dir, current_dir_pointer),
                        1 => open_env_pointer(flox, &activated, activated_pointer),
                        _ => unreachable!(),
                    }
                } else {
                    Err(anyhow!("can't determine whether to use {current_description} or {activated_description}; specify an environment using --dir or --remote"))?
                }
            }
        },
        (Some(activated), Err(_)) => open_path(flox, &activated),
        (None, Ok(current_dir_pointer)) => {
            open_env_pointer(flox, &current_dir, current_dir_pointer)
        },
        (None, Err(e)) => Err(e).context(format!("No environment found in {current_dir:?}"))?,
    }
}

/// Open an environment defined in `{path}/.flox`
fn open_path(flox: &Flox, path: &PathBuf) -> Result<ConcreteEnvironment> {
    let pointer = EnvironmentPointer::open(path)
        .with_context(|| format!("No environment found in {path:?}"))?;

    open_env_pointer(flox, path, pointer)
}

/// Open an environment defined in `{path}/.flox` with an already parsed pointer
///
/// This is used directly when the env pointer was read previously during detection.
fn open_env_pointer(
    flox: &Flox,
    path: &Path,
    pointer: EnvironmentPointer,
) -> Result<ConcreteEnvironment> {
    let dot_flox_path = path.join(DOT_FLOX);
    let env = match pointer {
        EnvironmentPointer::Path(path_pointer) => {
            debug!("detected concrete environment type: path");
            ConcreteEnvironment::Path(PathEnvironment::open(
                path_pointer,
                dot_flox_path,
                &flox.temp_dir,
            )?)
        },
        EnvironmentPointer::Managed(managed_pointer) => {
            debug!("detected concrete environment type: managed");
            let env = ManagedEnvironment::open(flox, managed_pointer, dot_flox_path)?;
            ConcreteEnvironment::Managed(env)
        },
    };
    Ok(env)
}

/// The various ways in which an environment can be referred to
pub enum ConcreteEnvironment {
    /// Container for [PathEnvironment]
    Path(PathEnvironment<Original>),
    /// Container for [ManagedEnvironment]
    #[allow(unused)] // pending implementation of ManagedEnvironment
    Managed(ManagedEnvironment),
    /// Container for [RemoteEnvironment]
    #[allow(unused)] // pending implementation of RemoteEnvironment
    Remote(RemoteEnvironment),
}

impl ConcreteEnvironment {
    fn into_dyn_environment(self) -> Box<dyn Environment> {
        match self {
            ConcreteEnvironment::Path(path_env) => Box::new(path_env),
            ConcreteEnvironment::Managed(managed_env) => Box::new(managed_env),
            ConcreteEnvironment::Remote(remote_env) => Box::new(remote_env),
        }
    }
}

/// Determine the path to most recently activated environment.
///
/// When inside a `flox activate` shell, flox stores the path to the
/// activated environment in `$FLOX_ACTIVE_ENVIRONMENTS`. Environments which
/// are activated while in a `flox activate` shell, are prepended - the most
/// recently activated environment is the _first in the list of environments.
/// TODO: how will we handle remote environments?
fn last_activated_environment() -> Option<PathBuf> {
    activated_environments().into_iter().next()
}

/// Return paths to all activated environments.
fn activated_environments() -> Vec<PathBuf> {
    env::var(FLOX_ACTIVE_ENVIRONMENTS_VAR)
        .map(|active| env::split_paths(&active).collect())
        .unwrap_or(vec![])
}<|MERGE_RESOLUTION|>--- conflicted
+++ resolved
@@ -58,13 +58,8 @@
 "#}
 });
 
-<<<<<<< HEAD
-static ADDITIONAL_COMMANDS: &str = indoc! {"
+const ADDITIONAL_COMMANDS: &str = indoc! {"
     upgrade, config, wipe-history, history, auth
-=======
-const ADDITIONAL_COMMANDS: &str = indoc! {"
-    upgrade, config, wipe-history, history
->>>>>>> 3766d1a1
 "};
 
 fn vec_len<T>(x: Vec<T>) -> usize {
