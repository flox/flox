use std::sync::mpsc;

use anyhow::{Context, Result};
use fslock::LockFile;
use futures::TryFutureExt;
use indoc::indoc;
use log::{debug, error};
use serde::{Deserialize, Serialize};
use serde_json::json;
use time::format_description::well_known::Iso8601;
use time::{Duration, OffsetDateTime};
use tokio::fs::OpenOptions;
use tokio::io::{AsyncReadExt, AsyncWriteExt};
use uuid::Uuid;

use crate::config::Config;

pub const FLOX_VERSION: &str = env!("FLOX_VERSION");

pub const METRICS_EVENTS_FILE_NAME: &str = "metrics-events-v2.json";
pub const METRICS_UUID_FILE_NAME: &str = "metrics-uuid";
pub const METRICS_LOCK_FILE_NAME: &str = "metrics-lock";

pub const METRICS_EVENTS_URL: &str = env!("METRICS_EVENTS_URL");
pub const METRICS_EVENTS_API_KEY: &str = env!("METRICS_EVENTS_API_KEY");

#[macro_export]
macro_rules! subcommand_metric {
    ($arg:tt) => {{
        tracing::trace!(target: "flox_command", subcommand = $arg, "Handling subcommand: {}", $arg);
    }};
}

struct PosthogVisitor<'a>(&'a mut Option<String>);

impl<'a> tracing::field::Visit for PosthogVisitor<'a> {
    fn record_str(&mut self, field: &tracing::field::Field, value: &str) {
        if field.name() == "subcommand" {
            *self.0 = Some(value.to_string());
        }
    }

    fn record_debug(&mut self, _field: &tracing::field::Field, _value: &dyn std::fmt::Debug) {}
}

struct PosthogEvent {
    subcommand: Option<String>,
}

pub struct PosthogLayer {
    tx: std::sync::Mutex<mpsc::Sender<PosthogEvent>>,
}

impl PosthogLayer {
    pub fn new() -> Self {
        let (tx, rx) = mpsc::channel::<PosthogEvent>();

        let handle = tokio::runtime::Handle::current();
        std::thread::spawn(move || {
            handle.block_on(async {
                while let Ok(event) = rx.recv() {
                    if let Err(err) = add_metric(event.subcommand).await {
                        debug!("Error adding metric: {err}");
                    }
                }
            })
        });

        PosthogLayer {
            tx: std::sync::Mutex::new(tx),
        }
    }
}

impl<S> tracing_subscriber::Layer<S> for PosthogLayer
where
    S: tracing::Subscriber,
{
    fn on_event(
        &self,
        event: &tracing::Event<'_>,
        _ctx: tracing_subscriber::layer::Context<'_, S>,
    ) {
        if event.metadata().target() != "flox_command" {
            return;
        }

        let mut subcommand = None;
        let mut visitor = PosthogVisitor(&mut subcommand);
        event.record(&mut visitor);

        if let Ok(tx) = self.tx.lock() {
            if let Err(err) = tx.send(PosthogEvent { subcommand }) {
                error!("Error adding metric: {err}");
            }
        }
    }
}

#[derive(Debug, Serialize, Deserialize)]
pub struct MetricEntry {
    subcommand: Option<String>,
    timestamp: OffsetDateTime,
    flox_version: String,
    os_family: Option<String>,
    os_family_release: Option<String>,
    os: Option<String>,
    os_version: Option<String>,
    empty_flags: Vec<String>,
}

impl MetricEntry {
    pub fn new(subcommand: Option<String>, now: OffsetDateTime) -> MetricEntry {
        let linux_release = sys_info::linux_os_release().ok();

        MetricEntry {
            subcommand,
            timestamp: now,
            flox_version: FLOX_VERSION.to_string(),
            os_family: sys_info::os_type()
                .ok()
                .map(|x| x.replace("Darwin", "Mac OS")),
            os_family_release: sys_info::os_release().ok(),
            os: linux_release.as_ref().and_then(|r| r.id.clone()),
            os_version: linux_release.and_then(|r| r.version_id),
            empty_flags: vec![],
        }
    }
}

async fn push_metrics(metrics: Vec<MetricEntry>, uuid: Uuid) -> Result<()> {
    let events = metrics
        .into_iter()
        .map(|entry| {
            Ok(json!({
                "event": "cli-invocation",
                "properties": {
                    "distinct_id": uuid,
                    "$device_id": uuid,

                    "$current_url": entry.subcommand.as_ref().map(|x| format!("flox://{x}")),
                    "$pathname": entry.subcommand,
                    "subcommand": entry.subcommand,

                    "empty_flags": entry.empty_flags,

                    "$lib": "flox-cli",

                    "rust_preview": true,

                    "os": entry.os,
                    "os_version": entry.os_version,
                    "os_family": entry.os_family,
                    "os_family_release": entry.os_family_release,

                    // compat
                    "$os": entry.os_family,
                    "kernel_version": entry.os_family_release,

                    "$set_once": {
                        "initial_flox_version": FLOX_VERSION,

                        "initial_os": entry.os,
                        "initial_os_version": entry.os_version,
                        "initial_os_family": entry.os_family,
                        "initial_os_family_release": entry.os_family_release,

                        // compat
                        "$initial_os": entry.os_family,
                        "initial_kernel_version": entry.os_family_release,
                    },

                    "$set": {
                        "test": true,

                        "used_rust_preview": true,
                        "flox_cli_uuid": uuid,

                        "flox_version": FLOX_VERSION,

                        "os": entry.os,
                        "os_version": entry.os_version,
                        "os_family": entry.os_family,
                        "os_family_release": entry.os_family_release,

                        // compat
                        "$os": entry.os_family,
                        "kernel_version": entry.os_family_release,

                        // to be deprecated
                        "flox-cli-uuid": uuid,
                    },
                },

                // Event ID used for deduplication
                "uuid": Uuid::new_v4(),

                "timestamp": entry.timestamp.format(&Iso8601::DEFAULT)?,
            }))
        })
        .collect::<Result<Vec<serde_json::Value>>>()?;

<<<<<<< HEAD
    let client = reqwest::Client::new();
    let _res = client
=======
    reqwest::Client::new()
>>>>>>> 8cc7971b
        .put(METRICS_EVENTS_URL)
        .header("content-type", "application/json")
        .header("x-api-key", METRICS_EVENTS_API_KEY)
        .header("user-agent", format!("flox-cli/{}", FLOX_VERSION))
        .json(&events)
        .send()
        .await?;

    Ok(())
}

pub async fn add_metric(subcommand: Option<String>) -> Result<()> {
    let config = Config::parse()?;

    if config.flox.disable_metrics {
        return Ok(());
    }

    let cache_dir = config.flox.cache_dir;
    let data_dir = config.flox.data_dir;

    let mut metrics_lock = LockFile::open(&cache_dir.join(METRICS_LOCK_FILE_NAME))?;
    tokio::task::spawn_blocking(move || metrics_lock.lock()).await??;

    let uuid_path = data_dir.join(METRICS_UUID_FILE_NAME);

    let uuid = tokio::fs::File::open(&uuid_path)
        .or_else(|e| async { Err(e).context("Could not read metrics UUID file") })
        .and_then(|mut f| async move {
            let mut uuid_str = String::new();
            f.read_to_string(&mut uuid_str).await?;
            let uuid_str_trimmed = uuid_str.trim();
            Uuid::try_parse(uuid_str_trimmed).with_context(|| {
                indoc! {"
                Could not parse the metrics UUID of this installation in {uuid_path}
            "}
            })
        })
        .await?;

    let buffer_file_path = cache_dir.join(METRICS_EVENTS_FILE_NAME);
    let mut events_buffer_file = OpenOptions::new()
        .write(true)
        .read(true)
        .create(true)
        .open(buffer_file_path)
        .await?;

    let mut buffer_json = String::new();
    events_buffer_file.read_to_string(&mut buffer_json).await?;
    let mut buffer_iter = serde_json::Deserializer::from_str(&buffer_json)
        .into_iter::<MetricEntry>()
        .filter_map(|x| x.ok())
        .peekable();

    let now = OffsetDateTime::now_utc();

    let new_entry = MetricEntry::new(subcommand, now);

    // Note: assumes the oldest metric entry must come first
    if buffer_iter
        .peek()
        .map(|e| (now - e.timestamp) > Duration::hours(2))
        .unwrap_or(false)
    {
        debug!("Pushing buffered metrics");
        let mut buffer: Vec<MetricEntry> = buffer_iter.collect();
        buffer.push(new_entry);
        push_metrics(buffer, uuid).await?;
        events_buffer_file.set_len(0).await?;
    } else {
        debug!("Writing new metrics buffer entry");
        events_buffer_file
            .write_all(format!("\n{}", serde_json::to_string(&new_entry)?).as_bytes())
            .await?;
    }

    Ok(())
}<|MERGE_RESOLUTION|>--- conflicted
+++ resolved
@@ -200,12 +200,7 @@
         })
         .collect::<Result<Vec<serde_json::Value>>>()?;
 
-<<<<<<< HEAD
-    let client = reqwest::Client::new();
-    let _res = client
-=======
     reqwest::Client::new()
->>>>>>> 8cc7971b
         .put(METRICS_EVENTS_URL)
         .header("content-type", "application/json")
         .header("x-api-key", METRICS_EVENTS_API_KEY)
