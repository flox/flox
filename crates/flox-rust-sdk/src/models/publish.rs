use std::collections::BTreeMap;
use std::ops::Deref;
use std::path::{Path, PathBuf};
use std::str::FromStr;
use std::{fs, io};

use derive_more::{Deref, DerefMut, Display};
use flox_types::catalog::cache::{CacheMeta, SubstituterUrl};
use flox_types::catalog::System;
use flox_types::stability::Stability;
use futures::TryFutureExt;
use log::debug;
use runix::arguments::common::NixCommonArgs;
use runix::arguments::eval::EvaluationArgs;
use runix::arguments::flake::FlakeArgs;
use runix::arguments::NixArgs;
use runix::command::Eval;
use runix::command_line::{NixCommandLine, NixCommandLineRunJsonError};
use runix::flake_metadata::FlakeMetadata;
use runix::flake_ref::git::{GitAttributes, GitRef};
use runix::flake_ref::git_service::{service, GitServiceRef};
use runix::flake_ref::indirect::IndirectRef;
use runix::flake_ref::path::PathRef;
use runix::flake_ref::protocol::{WrappedUrl, WrappedUrlParseError};
use runix::flake_ref::{protocol, FlakeRef};
use runix::installable::{AttrPath, FlakeAttribute, Installable};
use runix::store_path::{StorePath, StorePathError};
use runix::{RunJson, RunTyped};
use serde_json::{json, Value};
use thiserror::Error;

use crate::flox::Flox;
use crate::providers::git::{
    GitCommandError,
    GitCommandGetOriginError,
    GitCommandProvider as Git,
    GitProvider,
};

/// Publish state before analyzing
///
/// Prevents other actions to commence without analyzing the package first
pub struct Empty;

/// Publish state after collecting nix metadata
///
/// JSON value (ideally a [flox_types::catalog::CatalogEntry],
/// but that's currently broken on account of some flakerefs)
#[derive(Debug, Deref, DerefMut)]
pub struct NixAnalysis(Value);

/// State for the publish algorihm
///
/// The analysis field tracks the transition from Empty -> NixAnalysis to ensure we don't invoke invalid operations
pub struct Publish<'flox, State> {
    /// A shared flox session
    ///
    /// Nearly all commands require shared state from the [Flox] object.
    /// Save a reference to it to simplify the method signatures.
    flox: &'flox Flox,
    /// The published _upstream_ source
    publish_flake_ref: PublishFlakeRef,
    /// The attr_path of the published package in the source flake (`publish_flake_ref`)
    ///
    /// E.g. when publishing `git+https://github.com/flox/flox#packages.aarch64-darwin.flox`
    /// this is: `packages.aarch64-darwin.flox`
    ///
    /// Should be fully resolved to avoid ambiguity
    attr_path: AttrPath,
    stability: Stability,
    analysis: State,
}

impl<'flox> Publish<'flox, Empty> {
    /// Create a new [Publish] instance at first without any metadata
    pub fn new(
        flox: &'flox Flox,
        publish_flake_ref: PublishFlakeRef,
        attr_path: AttrPath,
        stability: Stability,
    ) -> Publish<'flox, Empty> {
        Self {
            flox,
            publish_flake_ref,
            attr_path,
            stability,
            analysis: Empty,
        }
    }

    /// Run analysis on the package and switch to next state.
    ///
    /// We evaluate package metadata as JSON, to which we add
    /// * source URLs for reproducibility
    /// * the nixpkgs stability being used to create the package
    pub async fn analyze(self) -> Result<Publish<'flox, NixAnalysis>, PublishError> {
        let mut drv_metadata_json = self.get_drv_metadata().await?;
        let flake_metadata = self.get_flake_metadata().await?;

        // DEVIATION FROM BASH: using `locked` here instead of `resolved`
        //                      this is used to reproduce the package,
        //                      but is essentially redundant because of the `source.locked`
        // TODO it would be better if we didn't have to do post processing of the analysis for parity with calls to readPackage in https://github.com/flox/floxpkgs/blob/master/modules/common.nix
        drv_metadata_json["element"]["url"] = json!(flake_metadata.locked.to_string());
        drv_metadata_json["source"] = json!({
            "locked": flake_metadata.locked,
            "original": flake_metadata.original,
            "remote": flake_metadata.original,
        });
        drv_metadata_json["eval"]["stability"] = json!(self.stability);

        Ok(Publish {
            flox: self.flox,
            publish_flake_ref: self.publish_flake_ref,
            attr_path: self.attr_path,
            stability: self.stability,
            analysis: NixAnalysis(drv_metadata_json),
        })
    }

    /// Extract metadata of the published derivation using the analyzer flake.
    ///
    /// It uses an analyzer flake to extract eval metadata of the derivation.
    /// The analyzer applies a function to all packages in a `target` flake
    /// and provides the result under `#analysis.eval.<full attrpath of the package>`.
    async fn get_drv_metadata(&self) -> Result<Value, PublishError> {
        let nix: NixCommandLine = self.flox.nix(Default::default());

        // Create the analysis.eval.<full attrpath of the package> attr path
        // taking care to remove any leading `""` from the original attr_path
        // used to signal strict paths (a flox concept, to be upstreamed)
        let analysis_attr_path = {
            let mut attrpath = AttrPath::try_from(["", "analysis", "eval"]).unwrap();
            attrpath.extend(
                self.attr_path
                    .clone()
                    .into_iter()
                    .peekable()
                    .skip_while(|attr| attr.as_ref() == ""),
            );
            attrpath
        };

        let nixpkgs_flakeref = FlakeRef::Indirect(IndirectRef::new(
            format!("nixpkgs-{}", self.stability),
            Default::default(),
        ));

        // We bundle the analyzer flake with flox (see the package definition for flox)
        let analyzer_flakeref = FlakeRef::Path(PathRef::new(
            PathBuf::from(env!("FLOX_ANALYZER_SRC")),
            Default::default(),
        ));

        let eval_analysis_command = Eval {
            flake: FlakeArgs {
                override_inputs: [
                    // The analyzer flake provides analysis outputs for the flake input `target`
                    // Here, we're setting the target flake to our source flake.
                    (
                        "target".to_string(),
                        self.publish_flake_ref.clone().into_inner(),
                    )
                        .into(),
                    // Stabilities are managed by overriding the `flox-floxpkgs/nixpkgs/nixpkgs` input to
                    // `nixpkgs-<stability>`.
                    // The analyzer flake adds an additional indirection,
                    // so we have to do the override manually.
                    // This is the `nixpkgs-<stability>` portion.
                    (
                        "target/flox-floxpkgs/nixpkgs/nixpkgs".to_string(),
                        nixpkgs_flakeref,
                    )
                        .into(),
                ]
                .to_vec(),
                // The analyzer flake is bundled with flox as a nix store path and thus read-only.
                no_write_lock_file: true.into(),
            },
            eval_args: runix::arguments::EvalArgs {
                installable: Some(
                    FlakeAttribute {
                        flakeref: analyzer_flakeref,
                        attr_path: analysis_attr_path,
                    }
                    .into(),
                ),
                ..Default::default()
            },
            ..Default::default()
        };

        eval_analysis_command
            .run_json(&nix, &Default::default())
            .map_err(|nix_error| {
                PublishError::DrvMetadata(
                    self.attr_path.clone(),
                    self.publish_flake_ref.to_string(),
                    nix_error,
                )
            })
            .await
    }

    /// Resolve the metadata of the flake holding the published package
    async fn get_flake_metadata(&self) -> Result<FlakeMetadata, PublishError> {
        let nix: NixCommandLine = self.flox.nix(Default::default());

        let locked_ref_command = runix::command::FlakeMetadata {
            flake_ref: Some(self.publish_flake_ref.clone().into_inner().into()),
            ..Default::default()
        };

        locked_ref_command
            .run_typed(&nix, &Default::default())
            .map_err(|nix_err| {
                PublishError::FlakeMetadata(self.publish_flake_ref.to_string(), nix_err)
            })
            .await
    }
}

impl<'flox> Publish<'flox, NixAnalysis> {
    /// Read out the current publish state
    pub fn analysis(&self) -> &Value {
        self.analysis.deref()
    }

    /// Copy the outputs and dependencies of the package to binary store
    pub async fn upload_binary(self) -> Result<Publish<'flox, NixAnalysis>, PublishError> {
        todo!()
    }

    #[allow(dead_code)] // until consumed by cli
    /// Check whether store paths are substitutable by a given substituter and
    /// return the associated metadata.
    ///
    /// If substituter is None, the local store will be used, which is probably
    /// only useful for testing.
    async fn get_binary_cache_metadata(
        &self,
        substituter: Option<SubstituterUrl>,
    ) -> Result<CacheMeta, PublishError> {
        let nix: NixCommandLine = self.flox.nix(Default::default());
        let store_paths = self.analysis()["element"]["store_paths"]
            .as_array()
            // TODO use CatalogEntry and then we don't need to unwrap
            .unwrap()
            .iter()
            .map(|value| {
                // TODO use CatalogEntry and then we don't need to unwrap
                StorePath::from_path(value.as_str().unwrap())
                    .map_err(PublishError::ParseStorePath)
                    .map(Installable::StorePath)
            })
            .collect::<Result<Vec<Installable>, _>>()?;
        let path_info_command = runix::command::PathInfo {
            installables: store_paths.into(),
            eval: EvaluationArgs {
                eval_store: Some("auto".to_string().into()),
                ..Default::default()
            },
            ..Default::default()
        };

        let narinfos = path_info_command
            .run_typed(&nix, &NixArgs {
                common: NixCommonArgs {
                    store: substituter.clone().map(|url| url.to_string().into()),
                },
                ..Default::default()
            })
            .map_err(PublishError::PathInfo)
            .await?;
        Ok(CacheMeta {
            cache_url: substituter.unwrap_or(SubstituterUrl::parse("file:///nix/store").unwrap()),
            narinfo: narinfos,
            _other: BTreeMap::new(),
        })
    }

    /// Write snapshot to catalog and push to origin
    pub async fn push_snapshot(&self) -> Result<(), PublishError> {
        let mut upstream_repo =
            UpstreamRepo::clone_repo(self.publish_flake_ref.clone_url(), &self.flox.temp_dir)
                .await?;
        self.push_snapshot_to(&mut upstream_repo).await
    }

    /// Write snapshot to a catalog and push to 'origin'
    ///
    /// Internal method to test
    async fn push_snapshot_to(&self, upstream_repo: &mut UpstreamRepo) -> Result<(), PublishError> {
        let catalog = upstream_repo
            .get_or_create_catalog(&self.flox.system)
            .await?;
        if let Ok(Some(_)) = catalog.get_snapshot(self.analysis()) {
            Err(PublishError::SnapshotExists)?;
        }
        catalog.add_snapshot(self.analysis()).await?;
        catalog.push_catalog().await?;
        Ok(())
    }
}

/// Representation of an exclusive clone of an upstream repo
///
/// [UpstreamRepo] and [UpstreamCatalog] ensure safe access to individual catalog branches.
/// Every [UpstreamRepo] instance represents an exclusive clone
/// and can only ever create a single [UpstreamCatalog] instance at a time.
struct UpstreamRepo(Git);

impl UpstreamRepo {
    /// Clone an upstream repo
    async fn clone_repo(
        url: impl AsRef<str>,
        temp_dir: impl AsRef<Path>,
    ) -> Result<Self, PublishError> {
        let repo_dir = tempfile::tempdir_in(temp_dir).unwrap().into_path(); // todo catch error
        let repo = <Git as GitProvider>::clone(url.as_ref(), &repo_dir, false).await?;

        Ok(Self(repo))
    }

    fn catalog_branch_name(system: &System) -> String {
        format!("catalog/{system}")
    }

    /// Create an [UpstreamCatalog] by checking out or creating a catalog branch.
    ///
    /// `Git` objects can switch branches at any time leaving the repo in an unknown state.
    /// [get_catalog] ensures that only one [UpstreamCatalog] exists at a time by requiring a `&mut self`.
    async fn get_or_create_catalog(
        &mut self,
        system: &System,
    ) -> Result<UpstreamCatalog, PublishError> {
        if self.0.list_branches().await? // todo: catch error
            .into_iter().any(|info| info.name == Self::catalog_branch_name(system))
        {
            self.0
                .checkout(&Self::catalog_branch_name(system), false)
                .await?; // todo: catch error
        } else {
            self.0
                .checkout(&Self::catalog_branch_name(system), true)
                .await?;
        }
        Ok(UpstreamCatalog(&self.0))
    }
}

/// Representation of a specific catalog branch in an exclusive clone of an upstream repo.
///
/// [UpstreamCatalog] guaranteesd that during its lifetime all operations on the underlying git repo
/// are performed on a single branch,
/// and that the branch is pushed to upstream before a new branch can be checked out.
struct UpstreamCatalog<'a>(&'a Git);

impl UpstreamCatalog<'_> {
    /// Mostly naïve approxiaton of a snapshot path
    ///
    ///  /packages/<pname>/<version>.json
    ///
    /// TODO: fix before releasing publish!
    fn get_snapshot_path(&self, snapshot: &Value) -> PathBuf {
        let path = self
            .0
            .workdir()
            .unwrap()
            .join("packages")
            .join(
                snapshot["eval"]["meta"]["pname"]
                    .as_str()
                    .expect("'pname' is expected to be a string"),
            )
            .join(format!(
                "{}.json",
                snapshot["eval"]["meta"]["version"]
                    .as_str()
                    .expect("'version' is expected to be a string")
            ));

        path
    }

    /// Try retrieving a snapshot from the catalog
    /// TODO: better addressing (attrpath + version + drv hash?)
    fn get_snapshot(&self, snapshot: &Value) -> Result<Option<Value>, PublishError> {
        let path = self.get_snapshot_path(snapshot);
        let read_snapshot = match fs::read_to_string(path) {
            Ok(s) => Some(serde_json::from_str(&s)?),
            Err(e) if e.kind() == io::ErrorKind::NotFound => None,
            Err(e) => Err(e)?,
        };

        Ok(read_snapshot)
    }

    /// [Value] to be [flox_types::catalog::CatalogEntry]
    ///
    /// Consumers should check if a snapshot already exists with [Self::get_snapshot]
    async fn add_snapshot(&self, snapshot: &Value) -> Result<(), PublishError> {
        let path = self.get_snapshot_path(snapshot);

        fs::create_dir_all(path.parent().unwrap())?; // only an issue for a git repo in /

        let mut snapshot_file = fs::OpenOptions::new()
            .create_new(true)
            .write(true)
            .open(&path)?;

        serde_json::to_writer(&mut snapshot_file, snapshot)?;

        self.0.add(&[&self.get_snapshot_path(snapshot)]).await?;
        self.0.commit("Added snapshot").await?; // TODO: pass message in here? commit in separate method?
        Ok(())
    }

    /// Push the catalog branch to origin
    ///
    /// Pushing a catalog consumes the catalog instance,
    /// which in turn enables any other methods on the [UpstreamRepo] that created this instance.
    async fn push_catalog(self) -> Result<(), PublishError> {
        self.0.push("origin").await?;
        Ok(())
    }
}

#[derive(Error, Debug)]
pub enum PublishError {
    #[error("Failed to load metadata for the package '{0}' in '{1}': {2}")]
    DrvMetadata(AttrPath, String, NixCommandLineRunJsonError),

    #[error("Failed to load metadata for flake '{0}': {1}")]
<<<<<<< HEAD
    FlakeMetadata(String, NixCommandLineRunJsonError),

    #[error("Failed reading snapshot data: {0}")]
    ReadSnapshot(#[from] serde_json::Error),

    #[error("Failed to run git operation: {0}")]
    GitOperation(#[from] GitCommandError),

    #[error("Failed to run IO operation: {0}")]
    IoOperation(#[from] std::io::Error),

    #[error("Already published")]
    SnapshotExists,
=======
    FlakeMetadata(PublishFlakeRef, NixCommandLineRunJsonError),

    #[error("Failed to parse store path {0}")]
    ParseStorePath(StorePathError),

    #[error("Failed to invoke path-info: {0}")]
    PathInfo(NixCommandLineRunJsonError),
>>>>>>> 0323c5ec
}

/// Publishable FlakeRefs
///
/// `publish` modifies branches of the source repository.
/// Thus we can only publish to repositories in (remote*) git repositories.
/// This enum represents the subset of flakerefs we can use,
/// so we can avoid parsing and converting flakerefs within publish.
/// [GitRef<protocol::File>] should in most cases be resolved to a remote type.
///
/// \* A publish allows other users to substitute or build a package
/// (as long as repo name and references remain available).
/// If you publish a local repository, all urls will refer to local paths,
/// so a snapshot can't be reproduced anywhere but the local machine.
///
/// `flox publish git+file:///somewhere/local#package` would actually resolve git+file:///somewhere/local
/// to the upstream repo defined by the current branch's remote.
#[derive(PartialEq, Eq, Clone, Debug, Display)]
pub enum PublishFlakeRef {
    Ssh(GitRef<protocol::SSH>),
    Https(GitRef<protocol::HTTPS>),
    File(GitRef<protocol::File>),
}

impl PublishFlakeRef {
    /// Extract a URL for cloning with git
    fn clone_url(&self) -> String {
        match self {
            PublishFlakeRef::Ssh(ref ssh_ref) => ssh_ref.url.as_str().to_owned(),
            PublishFlakeRef::Https(ref https_ref) => https_ref.url.as_str().to_owned(),
            PublishFlakeRef::File(ref file_ref) => file_ref.url.as_str().to_owned(),
        }
    }

    /// Return the [FlakeRef] type for the wrapped refs
    fn into_inner(self) -> FlakeRef {
        match self {
            PublishFlakeRef::Ssh(ssh_ref) => FlakeRef::GitSsh(ssh_ref),
            PublishFlakeRef::Https(https_ref) => FlakeRef::GitHttps(https_ref),
            PublishFlakeRef::File(file_ref) => FlakeRef::GitPath(file_ref),
        }
    }

    /// Resolve `github:` flakerefs to a "proper" git url.
    ///
    /// Unlike nix operations publish is writing to the targeted git repository.
    /// To allow native git operations on the remote,
    /// the `github:` shorthand must be exanded to an `ssh` or `https` url.
    ///
    /// By default we resolve ssh urls,
    /// since (publishing) users will more likely have ssh configured,
    /// rather than (often insecure) token access.
    /// In cases where https token access is granted by another tool (e.g. gh),
    /// or within github actions we can prefer https URLs,
    /// so not to require an ssh setup to be present.
    #[allow(unused)]
    fn from_github_ref(
        GitServiceRef {
            owner,
            repo,
            attributes,
            ..
        }: GitServiceRef<service::Github>,
        prefer_https: bool,
    ) -> Result<Self, ConvertFlakeRefError> {
        let host = attributes.host.unwrap_or("github.com".to_string());

        let only_rev = attributes.rev.is_some() && attributes.reference.is_none();

        let git_attributes = GitAttributes {
            rev: attributes.rev,
            reference: attributes.reference,
            dir: attributes.dir,
            // Nix needs either a `?ref=` or `allRefs=1` set to fetch a revision
            all_refs: only_rev.then_some(true),
            ..Default::default()
        };

        let publish_flake_ref = if prefer_https {
            let url_str = format!("https://{host}/{owner}/{repo}");
            let url = WrappedUrl::from_str(&url_str)
                .map_err(|e| ConvertFlakeRefError::InvalidResultUrl(url_str, e))?;

            Self::Https(GitRef {
                url,
                attributes: git_attributes,
            })
        } else {
            let url_str = format!("ssh://git@{host}/{owner}/{repo}");
            let url = WrappedUrl::from_str(&url_str)
                .map_err(|e| ConvertFlakeRefError::InvalidResultUrl(url_str, e))?;

            Self::Ssh(GitRef {
                url,
                attributes: git_attributes,
            })
        };

        Ok(publish_flake_ref)
    }

    /// Resolve a git+file flake ref to a git+https reference
    ///
    /// Reproducing a snapshot from source requires access to the original repo.
    /// Including a local file reference in the snapshot
    /// means it's practically only possible to reproduce for the original creator.
    /// Thus, we resolve a local branch to its upstream remote and branch.
    ///
    /// For local repositories we also check
    /// whether the repository contains any uncommitted changes
    /// and is in sync with its upstream branch.
    async fn from_git_file_flake_ref(
        file_ref: GitRef<protocol::File>,
        nix: &NixCommandLine,
    ) -> Result<Self, ConvertFlakeRefError> {
        // Get nix metadata for the referred flake
        // Successfully acquiring metadata proves the path
        // - is in fact a flake
        // - is a git repository
        // - the path is not dirty (no uncommitted changes)
        let local_metadata = {
            let command = runix::command::FlakeMetadata {
                flake_ref: Some(FlakeRef::GitPath(file_ref.clone()).into()),
                ..Default::default()
            };
            command
                .run_typed(nix, &Default::default())
                .await
                .map_err(ConvertFlakeRefError::LocalFlakeMetadata)?
        };

        if local_metadata.revision.is_none() {
            Err(ConvertFlakeRefError::LocalFlakeDirty)?;
        }

        // Create a handle to the git repo
        let repo = Git::discover(file_ref.url.path())
            .await
            .map_err(|_| ConvertFlakeRefError::RepoNotFound(file_ref.url.path().into()))?;

        // Get the upstream branch information.
        // This is essentialy
        //
        //   upstream_ref = git rev-parse @{u}
        //   (remote_name, branch_name) = split_once "/" upstream_ref
        //   upstream_url = git remote get-url ${remote_name}
        //   upstream_rev = git ls-remote ${remote_name} ${branch_name}
        //
        // The current branch MUST have an upstream ref configured
        // which resolves to a valid rev on the remote.
        let remote = repo
            .get_origin()
            .await
            .map_err(ConvertFlakeRefError::NoRemote)?;

        // Ensure the remote branch exists
        let remote_revision = remote
            .revision
            .ok_or(ConvertFlakeRefError::RemoteBranchNotFound)?;

        debug!(
            "Resolved local flake to remote '{name}:{reference}' at '{url}'",
            name = remote.name,
            reference = remote.reference,
            url = remote.url
        );

        // Check whether the local branch is in sync with its upstream branch,
        // to ensure we publish the intended revision
        // by comparing the local revision to the one found upstream.
        //
        // Dirty branches are already permitted due to the filter above.
        if let Some(local_rev) = local_metadata.revision {
            if local_rev.as_ref() != remote_revision {
                Err(ConvertFlakeRefError::RemoteBranchNotSynced(
                    local_rev.to_string(),
                    remote_revision.clone(),
                ))?
            }
        }

        // Git supports special urls for e.g. ssh repos, e.g.
        //
        //   git@github.com:flox/flox
        //
        // Normalize these urls to proper URLs for the use with nix.
        let remote_url = git_url_parse::normalize_url(&remote.url)
            .map_err(|e| ConvertFlakeRefError::UnknownRemoteUrl(e.to_string()))?;

        // Copy the flakeref attributes but unlock it in support of preferred upstream refs
        let mut attributes = file_ref.attributes;
        attributes.last_modified = None;
        attributes.rev_count = None;
        attributes.nar_hash = None;
        // safe unwrap: remote revision is provided by git and is thus expected to match the revision regex
        attributes.rev = Some(
            remote_revision
                .parse()
                .expect("failed parsing revision returned by git"),
        );
        attributes.reference = Some(remote.reference);

        let remote_flake_ref = match remote_url.scheme() {
            "ssh" => Self::Ssh(GitRef::new(
                WrappedUrl::try_from(remote_url).unwrap(),
                attributes,
            )),
            "https" => Self::Https(GitRef::new(
                WrappedUrl::try_from(remote_url).unwrap(),
                attributes,
            )),
            // Resolving to a local remote is an error case most of the time
            // but technically valid and required for testing.
            // `File` variants are filtered out at a higher level
            "file" => Self::File(GitRef::new(
                WrappedUrl::try_from(remote_url).unwrap(),
                attributes,
            )),
            _ => Err(ConvertFlakeRefError::UnsupportedGitUrl(remote_url))?,
        };
        Ok(remote_flake_ref)
    }

    pub async fn from_flake_ref(
        flake_ref: FlakeRef,
        flox: &Flox,
        git_service_prefer_https: bool,
    ) -> Result<Self, ConvertFlakeRefError> {
        let publish_flake_ref = match flake_ref {
            FlakeRef::GitSsh(ssh_ref) => Self::Ssh(ssh_ref),
            FlakeRef::GitHttps(https_ref) => Self::Https(https_ref),
            // resolve upstream for local git repo
            FlakeRef::GitPath(file_ref) => {
                Self::from_git_file_flake_ref(file_ref, &flox.nix(Default::default())).await?
            },
            // resolve indirect ref to direct ref (recursively)
            FlakeRef::Indirect(_) => todo!(),
            FlakeRef::Github(github_ref) => {
                Self::from_github_ref(github_ref, git_service_prefer_https)?
            },
            FlakeRef::Gitlab(_) => todo!(),
            _ => Err(ConvertFlakeRefError::UnsupportedTarget(flake_ref))?,
        };
        Ok(publish_flake_ref)
    }
}

/// Errors arising from convert
#[derive(Error, Debug)]
pub enum ConvertFlakeRefError {
    #[error("Unsupported flakeref for publish: {0}")]
    UnsupportedTarget(FlakeRef),

    #[error("Invalid URL after conversion: {0}: {1}")]
    InvalidResultUrl(String, WrappedUrlParseError),

    #[error("Couldn't find a local git repository in: {0}")]
    RepoNotFound(PathBuf),

    #[error("Couldn't find remote")]
    NoRemote(GitCommandGetOriginError),

    #[error("Couldn't get metadata for local flake")]
    LocalFlakeMetadata(NixCommandLineRunJsonError),

    #[error("Local flake contains uncommitted changes")]
    LocalFlakeDirty,

    #[error("Current branch in local flake does not have a remote configured")]
    RemoteBranchNotFound,

    #[error("Local repo out of sync with remote: local: {0}, remote: {1}")]
    RemoteBranchNotSynced(String, String),

    #[error("Failed normalizing git url: {0}")]
    UnknownRemoteUrl(String),

    #[error("Unsupported git remote URL: {0}")]
    UnsupportedGitUrl(url::Url),
}

#[cfg(test)]
mod tests {

    use std::str::FromStr;

    use super::*;
    use crate::flox::tests::flox_instance;

    #[cfg(feature = "impure-unit-tests")] // /nix/store is not accessible in the sandbox
    #[tokio::test]
    /// Check that adds_substituter_metadata correctly returns the validity of
    /// a bad path and a good path, judging against the local /nix/store.
    async fn adds_substituter_metadata() {
        let (flox, _temp_dir_handle) = flox_instance();

        let flake_ref = "git+ssh://git@github.com/flox/dummy"
            .parse::<FlakeRef>()
            .unwrap();

        let publish_flake_ref = PublishFlakeRef::from_flake_ref(flake_ref, &flox, false)
            .await
            .unwrap();

        let bad_path = "/nix/store/aaaaaaaaaaaaaaaaaaaaaaaaaaaaaaaa-a";
        let flox_sh_path = env!("FLOX_SH_PATH");
        let publish: Publish<'_, NixAnalysis> = Publish {
            flox: &flox,
            publish_flake_ref,
            attr_path: [""].try_into().unwrap(),
            stability: Stability::Stable,
            analysis: NixAnalysis(json!({
                "element": {
                    "store_paths": [
                        flox_sh_path,
                        bad_path,
                    ],
                },
            })),
        };

        let narinfos = publish
            .get_binary_cache_metadata(None)
            .await
            .unwrap()
            .narinfo;

        // flox is valid
        assert_eq!(narinfos.len(), 2);
        let flox_narinfo = narinfos
            .iter()
            .find(|narinfo| narinfo.path.to_string_lossy() == flox_sh_path)
            .unwrap();
        assert!(flox_narinfo.valid);
        // bad path is not valid
        let bad_path_narinfo = narinfos
            .iter()
            .find(|narinfo| narinfo.path.to_string_lossy() == bad_path)
            .unwrap();
        assert!(!bad_path_narinfo.valid);
    }

    #[cfg(feature = "impure-unit-tests")] // disabled for offline builds, TODO fix tests to work with local repos
    #[tokio::test]
    async fn creates_catalog_entry() {
        let _ = env_logger::try_init();

        let (mut flox, _temp_dir_handle) = flox_instance();

        flox.channels.register_channel(
            "nixpkgs-stable",
            Channel::from("github:flox/nixpkgs/stable".parse::<FlakeRef>().unwrap()),
        );

        let flake_ref = "git+ssh://git@github.com/flox/flox"
            .parse::<FlakeRef>()
            .unwrap();

        let publish_flake_ref = PublishFlakeRef::from_flake_ref(flake_ref, &flox, false)
            .await
            .unwrap();

        let attr_path = ["", "packages", "aarch64-darwin", "flox"]
            .try_into()
            .unwrap();
        let stability = Stability::Stable;
        let publish = Publish::new(&flox, publish_flake_ref, attr_path, stability);

        let value = publish.analyze().await.unwrap().analysis().to_owned();

        println!("{}", serde_json::to_string_pretty(&value).unwrap());
    }

    #[test]
    fn convert_github_ref() {
        // simple github references
        let flake_ref = GitServiceRef::<service::Github>::from_str("github:flox/flox").unwrap();
        let publish_flake_ref = PublishFlakeRef::from_github_ref(flake_ref, false).unwrap();
        assert_eq!(
            publish_flake_ref.to_string(),
            "git+ssh://git@github.com/flox/flox"
        );

        // github references with explicit host param
        let flake_ref = GitServiceRef::<service::Github>::from_str(
            "github:flox/flox?host=github.myenterprise.com",
        )
        .unwrap();
        let publish_flake_ref = PublishFlakeRef::from_github_ref(flake_ref, false).unwrap();
        assert_eq!(
            publish_flake_ref.to_string(),
            "git+ssh://git@github.myenterprise.com/flox/flox"
        );

        // github references with dir param
        let flake_ref =
            GitServiceRef::<service::Github>::from_str("github:flox/flox?dir=somwhere/inside")
                .unwrap();
        let publish_flake_ref = PublishFlakeRef::from_github_ref(flake_ref, false).unwrap();
        assert_eq!(
            publish_flake_ref.to_string(),
            "git+ssh://git@github.com/flox/flox?dir=somwhere%2Finside"
        );

        // github references with git ref
        let flake_ref =
            GitServiceRef::<service::Github>::from_str("github:flox/flox/feat/test").unwrap();
        let publish_flake_ref = PublishFlakeRef::from_github_ref(flake_ref, false).unwrap();
        assert_eq!(
            publish_flake_ref.to_string(),
            "git+ssh://git@github.com/flox/flox?ref=feat%2Ftest"
        );

        // github references with git rev
        let flake_ref = GitServiceRef::<service::Github>::from_str(
            "github:flox/flox/49335c4bade5b3feb7378f9af8e9a528d9c4103e",
        )
        .unwrap();
        let publish_flake_ref = PublishFlakeRef::from_github_ref(flake_ref, false).unwrap();
        assert_eq!(
            publish_flake_ref.to_string(),
            "git+ssh://git@github.com/flox/flox?allRefs=1&rev=49335c4bade5b3feb7378f9af8e9a528d9c4103e"
        );

        // simple github references
        let flake_ref = GitServiceRef::<service::Github>::from_str("github:flox/flox").unwrap();
        let publish_flake_ref = PublishFlakeRef::from_github_ref(flake_ref, true).unwrap();
        assert_eq!(
            publish_flake_ref.to_string(),
            "git+https://github.com/flox/flox"
        );
    }

    /// Red path test: expect error if no upstream set for the current branch
    #[cfg(feature = "impure-unit-tests")] // disabled for offline builds, TODO fix tests to work with local repos
    #[tokio::test]
    async fn git_file_error_if_dirty() {
        let _ = env_logger::try_init();

        let (flox, _temp_dir_handle) = flox_instance();
        let repo_dir = _temp_dir_handle.path().join("repo");

        fs::create_dir(&repo_dir).unwrap();
        let repo = Git::init(&repo_dir, false).await.unwrap();

        // create a file and stage it without committing so that the repo is dirty
        fs::write(repo_dir.join("flake.nix"), "{ outputs = _: {}; }").unwrap();
        repo.add(&[Path::new(".")]).await.unwrap();

        let flake_ref =
            GitRef::from_str(&format!("git+file://{}", repo_dir.to_string_lossy())).unwrap();

        assert!(matches!(
            PublishFlakeRef::from_git_file_flake_ref(
                flake_ref.clone(),
                &flox.nix(Default::default())
            )
            .await,
            Err(ConvertFlakeRefError::LocalFlakeDirty)
        ));
    }

    /// Green path test: resolve a branch and revision of upstream repo
    /// Here, the "upstream" repo is just "the repo itself" (git remote add upstream .)
    /// Note that there are many steps to this.
    /// However in practice this operates on clones of upstream repos, where remote
    /// (and often remote branches) are already set.
    #[cfg(feature = "impure-unit-tests")] // disabled for offline builds, TODO fix tests to work with local repos
    #[tokio::test]
    async fn git_file_resolve_branch_and_rev() {
        let _ = env_logger::try_init();

        let (flox, _temp_dir_handle) = flox_instance();
        let repo_dir = _temp_dir_handle.path().join("repo");

        // create a repo
        fs::create_dir(&repo_dir).unwrap();
        let repo = Git::init(&repo_dir, false).await.unwrap();

        // use a custom name as the default branch name might be affected by the user's git conf
        repo.rename_branch("test/branch").await.unwrap();

        // commit a file
        fs::write(repo_dir.join("flake.nix"), "{ outputs = _: {}; }").unwrap();
        repo.add(&[Path::new(".")]).await.unwrap();
        repo.commit("Commit flake").await.unwrap();

        // add a remote
        repo.add_remote("upstream", &repo_dir.to_string_lossy())
            .await
            .unwrap();
        repo.fetch().await.unwrap();

        // set the origin
        repo.set_origin("test/branch", "upstream").await.unwrap();

        let flake_ref =
            GitRef::from_str(&format!("git+file://{}", repo_dir.to_string_lossy())).unwrap();

        let publish_flake_ref = PublishFlakeRef::from_git_file_flake_ref(
            flake_ref.clone(),
            &flox.nix(Default::default()),
        )
        .await
        .unwrap();
        assert!(matches!(
            publish_flake_ref,
            PublishFlakeRef::File(GitRef {
                url: _,
                attributes: GitAttributes {
                    rev: Some(_),
                    reference: Some(reference),
                    ..
                }}
            )
            if reference == "test/branch"
        ))
    }

    #[cfg(feature = "impure-unit-tests")] // disabled for offline builds, TODO fix tests to work with local repos
    #[tokio::test]
    async fn git_file_error_if_no_upstream() {
        let _ = env_logger::try_init();

        let (flox, _temp_dir_handle) = flox_instance();
        let repo_dir = _temp_dir_handle.path().join("repo");

        fs::create_dir(&repo_dir).unwrap();
        let repo = Git::init(&repo_dir, false).await.unwrap();

        fs::write(repo_dir.join("flake.nix"), "{ outputs = _: {}; }").unwrap();
        repo.add(&[Path::new(".")]).await.unwrap();
        repo.commit("Commit flake").await.unwrap();

        let flake_ref =
            GitRef::from_str(&format!("git+file://{}", repo_dir.to_string_lossy())).unwrap();

        let result = PublishFlakeRef::from_git_file_flake_ref(
            flake_ref.clone(),
            &flox.nix(Default::default()),
        )
        .await;

        assert!(matches!(result, Err(ConvertFlakeRefError::NoRemote(_))));
    }

    /// Check if we successfully clone a repo
    #[tokio::test]
    async fn upstream_repo_from_url() {
        let _ = env_logger::try_init();

        let (_flox, temp_dir_handle) = flox_instance();
        let repo_dir = temp_dir_handle.path().join("repo");

        // create a repo
        fs::create_dir(&repo_dir).unwrap();
        let repo = Git::init(&repo_dir, false).await.unwrap();

        UpstreamRepo::clone_repo(
            repo.workdir().unwrap().to_string_lossy(),
            temp_dir_handle.path(),
        )
        .await
        .expect("Should clone repo");
    }

    // disabled because nix build does not have git user/email config,
    // TODO fix tests to work with local repos
    #[cfg(feature = "impure-unit-tests")]
    /// Check if we successfully clone a repo
    #[tokio::test]
    async fn create_catalog_branch() {
        let _ = env_logger::try_init();
        let (_flox, temp_dir_handle) = flox_instance();
        let repo_dir = temp_dir_handle.path().join("repo");

        // create a repo
        fs::create_dir(&repo_dir).unwrap();
        let repo = Git::init(&repo_dir, false).await.unwrap();
        let mut repo = UpstreamRepo::clone_repo(
            repo.workdir().unwrap().to_string_lossy(),
            temp_dir_handle.path(),
        )
        .await
        .expect("Should clone repo");

        assert!(repo.0.list_branches().await.unwrap().is_empty());

        let catalog = repo
            .get_or_create_catalog(&"aarch64-darwin".to_string())
            .await
            .expect("Should create branch");

        // commit a file to the branch to crate the first reference on the orphan branch
        fs::write(catalog.0.workdir().unwrap().join(".tag"), "").unwrap();
        catalog.0.add(&[Path::new(".tag")]).await.unwrap();
        catalog.0.commit("root commit").await.unwrap();

        assert_eq!(catalog.0.list_branches().await.unwrap().len(), 1);
    }

    // disabled because nix build does not have git user/email config,
    // TODO fix tests to work with local repos
    #[cfg(feature = "impure-unit-tests")]
    /// Check if we successfully clone a repo
    #[tokio::test]
    async fn test_add_snapshot() {
        let _ = env_logger::try_init();
        let (_flox, temp_dir_handle) = flox_instance();
        let repo_dir = temp_dir_handle.path().join("repo");

        let snapshot = json!({
            "eval": {
                "meta": {
                    "pname": "pkg",
                    "version": "0.1.1"
                }
            }
        });

        // create a repo
        fs::create_dir(&repo_dir).unwrap();
        let repo = Git::init(&repo_dir, false).await.unwrap();
        let mut repo = UpstreamRepo::clone_repo(
            repo.workdir().unwrap().to_string_lossy(),
            temp_dir_handle.path(),
        )
        .await
        .expect("Should clone repo");

        let catalog = repo
            .get_or_create_catalog(&"aarch64-darwin".to_string())
            .await
            .expect("Should create branch");

        catalog
            .add_snapshot(&snapshot)
            .await
            .expect("Should add snapshot");

        assert_eq!(
            catalog
                .get_snapshot(&snapshot)
                .unwrap()
                .expect("should find written snapshot"),
            snapshot
        );
    }

    // disabled because nix build does not have git user/email config,
    // TODO fix tests to work with local repos
    #[cfg(feature = "impure-unit-tests")]
    /// Check if we successfully clone a repo
    #[tokio::test]
    async fn test_push_snapshot() {
        let _ = env_logger::try_init();
        let (_flox, temp_dir_handle) = flox_instance();
        let repo_dir = temp_dir_handle.path().join("repo");

        let snapshot = json!({
            "eval": {
                "meta": {
                    "pname": "pkg",
                    "version": "0.1.1"
                }
            }
        });

        // create an "upstream" repo
        fs::create_dir(&repo_dir).unwrap();
        let upstream_repo = Git::init(&repo_dir, false).await.unwrap();

        // clone a "downstream"
        let mut repo = UpstreamRepo::clone_repo(
            upstream_repo.workdir().unwrap().to_string_lossy(),
            temp_dir_handle.path(),
        )
        .await
        .expect("Should clone repo");

        // get a catalog, write a snapshot and push to upstream
        let catalog = repo
            .get_or_create_catalog(&"aarch64-darwin".to_string())
            .await
            .expect("Should create branch");

        catalog
            .add_snapshot(&snapshot)
            .await
            .expect("Should add snapshot");
        catalog.push_catalog().await.expect("Should push catalog");

        // checkout the new branch upstream to check if the file got written
        upstream_repo
            .checkout(
                &UpstreamRepo::catalog_branch_name(&"aarch64-darwin".to_string()),
                false,
            )
            .await
            .expect("catalog branch should exist upstream");

        let snapshot_path = repo_dir.join("packages").join("pkg").join("0.1.1.json");
        assert!(snapshot_path.exists());

        let snapshot_actual: Value =
            serde_json::from_str(&fs::read_to_string(&snapshot_path).unwrap()).unwrap();

        assert_eq!(snapshot_actual, snapshot_actual);
    }
}<|MERGE_RESOLUTION|>--- conflicted
+++ resolved
@@ -432,7 +432,6 @@
     DrvMetadata(AttrPath, String, NixCommandLineRunJsonError),
 
     #[error("Failed to load metadata for flake '{0}': {1}")]
-<<<<<<< HEAD
     FlakeMetadata(String, NixCommandLineRunJsonError),
 
     #[error("Failed reading snapshot data: {0}")]
@@ -446,15 +445,12 @@
 
     #[error("Already published")]
     SnapshotExists,
-=======
-    FlakeMetadata(PublishFlakeRef, NixCommandLineRunJsonError),
-
+  
     #[error("Failed to parse store path {0}")]
     ParseStorePath(StorePathError),
 
     #[error("Failed to invoke path-info: {0}")]
     PathInfo(NixCommandLineRunJsonError),
->>>>>>> 0323c5ec
 }
 
 /// Publishable FlakeRefs
