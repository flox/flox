use std::collections::HashMap;
use std::path::{Path, PathBuf};
use std::process::Command;
use std::{fs, io};

use async_trait::async_trait;
use flox_types::catalog::{CatalogEntry, EnvCatalog, System};
use flox_types::version::Version;
use log::debug;
use runix::command_line::{NixCommandLine, NixCommandLineRunError, NixCommandLineRunJsonError};
use runix::installable::FlakeAttribute;
use runix::store_path::StorePath;
use serde::{Deserialize, Serialize};
use serde_json::Value;
use thiserror::Error;
use walkdir::WalkDir;

use self::managed_environment::ManagedEnvironmentError;
use super::environment_ref::{EnvironmentName, EnvironmentOwner, EnvironmentRefError};
use super::flox_package::FloxTriple;
use super::manifest::TomlEditError;
use super::pkgdb_errors::PkgDbError;
use crate::flox::{EnvironmentRef, Flox};
use crate::models::environment::path_environment::{LOCKFILE_FILENAME, MANIFEST_FILENAME};
use crate::utils::copy_file_without_permissions;
use crate::utils::errors::IoError;

pub mod managed_environment;
pub mod path_environment;
pub mod remote_environment;

pub const CATALOG_JSON: &str = "catalog.json";
pub const DOT_FLOX: &str = ".flox";
pub const ENVIRONMENT_POINTER_FILENAME: &str = "env.json";
// don't forget to update the man page
pub const DEFAULT_KEEP_GENERATIONS: usize = 10;
// don't forget to update the man page
pub const DEFAULT_MAX_AGE_DAYS: u32 = 90;

// Path to the executable that builds environments
const BUILD_ENV_BIN: &'_ str = env!("BUILD_ENV_BIN");
const ENV_FROM_LOCKFILE_PATH: &str = env!("ENV_FROM_LOCKFILE_PATH");
const GLOBAL_MANIFEST_TEMPLATE: &str = env!("GLOBAL_MANIFEST_TEMPLATE");
const GLOBAL_MANIFEST_FILENAME: &str = "global-manifest.toml";

pub enum InstalledPackage {
    Catalog(FloxTriple, CatalogEntry),
    FlakeAttribute(FlakeAttribute, CatalogEntry),
    StorePath(StorePath),
}

/// The result of an installation attempt that contains the new manifest contents
/// along with whether each package was already installed
#[derive(Debug)]
pub struct InstallationAttempt {
    pub new_manifest: Option<String>,
    pub already_installed: HashMap<String, bool>,
}

#[async_trait]
pub trait Environment {
    /// Build the environment and create a result link as gc-root
    async fn build(
        &mut self,
        nix: &NixCommandLine,
        system: &System,
    ) -> Result<(), EnvironmentError2>;

    /// Install packages to the environment atomically
    async fn install(
        &mut self,
        packages: Vec<String>,
        nix: &NixCommandLine,
        system: System,
    ) -> Result<InstallationAttempt, EnvironmentError2>;

    /// Uninstall packages from the environment atomically
    async fn uninstall(
        &mut self,
        packages: Vec<String>,
        nix: &NixCommandLine,
        system: System,
    ) -> Result<String, EnvironmentError2>;

    /// Atomically edit this environment, ensuring that it still builds
    async fn edit(
        &mut self,
        nix: &NixCommandLine,
        system: System,
        contents: String,
    ) -> Result<(), EnvironmentError2>;

    async fn catalog(
        &self,
        nix: &NixCommandLine,
        system: System,
    ) -> Result<EnvCatalog, EnvironmentError2>;

    /// Extract the current content of the manifest
    fn manifest_content(&self) -> Result<String, EnvironmentError2>;

    /// Return a path containing the built environment and its activation script.
    ///
    /// This should be a link to a store path so that it can be swapped
    /// dynamically, i.e. so that install/edit can modify the environment
    /// without requiring reactivation.
    async fn activation_path(
        &mut self,
        flox: &Flox,
        nix: &NixCommandLine,
    ) -> Result<PathBuf, EnvironmentError2>;

    /// Returns the environment name
    fn name(&self) -> EnvironmentName;

    /// Delete the Environment
    fn delete(self) -> Result<(), EnvironmentError2>
    where
        Self: Sized;

    /// Remove gc-roots
    // TODO consider renaming or removing - we might not support this for PathEnvironment
    fn delete_symlinks(&self) -> Result<bool, EnvironmentError2> {
        Ok(false)
    }
}

/// A pointer to an environment, either managed or path.
/// This is used to determine the type of an environment at a given path.
/// See [EnvironmentPointer::open].
#[derive(Debug, Serialize, Deserialize, PartialEq)]
#[serde(untagged)]
pub enum EnvironmentPointer {
    /// Identifies an environment whose source of truth lies outside of the project itself
    Managed(ManagedPointer),
    /// Identifies an environment whose source of truth lies inside the project
    Path(PathPointer),
}

/// The identifier for a project environment.
///
/// This is serialized to `env.json` inside the `.flox` directory
#[derive(Debug, Clone, Serialize, Deserialize, PartialEq)]
pub struct PathPointer {
    pub name: EnvironmentName,
    version: Version<1>,
}

impl PathPointer {
    /// Create a new [PathPointer] with the given name.
    pub fn new(name: EnvironmentName) -> Self {
        Self {
            name,
            version: Version::<1>,
        }
    }
}

/// The identifier for an environment that's defined outside of the project itself, and
/// points to an environment owner and the name of the environment.
///
/// This is serialized to an `env.json` inside the `.flox` directory.
#[derive(Debug, Serialize, Clone, Deserialize, PartialEq)]
pub struct ManagedPointer {
    pub owner: EnvironmentOwner,
    pub name: EnvironmentName,
    version: Version<1>,
}

impl ManagedPointer {
    /// Create a new [ManagedPointer] with the given owner and name.
    pub fn new(owner: EnvironmentOwner, name: EnvironmentName) -> Self {
        Self {
            name,
            owner,
            version: Version::<1>,
        }
    }
}

impl EnvironmentPointer {
    /// The function attempts to open an environment at the specified path
    /// by reading the contents of a file named .flox/[ENVIRONMENT_POINTER_FILENAME].
    /// If the file is found and its contents can be deserialized,
    /// the function returns an [EnvironmentPointer] containing information about the environment.
    /// If reading or parsing the file fails, an [EnvironmentError2] is returned.
    ///
    /// Use this method to determine the type of an environment at a given path.
    /// The result should be used to call the appropriate `open` method
    /// on either [PathEnvironment] or [ManagedEnvironment].
    pub fn open(path: impl AsRef<Path>) -> Result<EnvironmentPointer, EnvironmentError2> {
        let dot_flox_path = path.as_ref().join(DOT_FLOX);
        let pointer_path = dot_flox_path.join(ENVIRONMENT_POINTER_FILENAME);
        let pointer_contents = match fs::read(pointer_path) {
            Ok(contents) => contents,
            Err(err) => match err.kind() {
                io::ErrorKind::NotFound => Err(EnvironmentError2::EnvNotFound)?,
                _ => Err(EnvironmentError2::ReadEnvironmentMetadata(err))?,
            },
        };

        serde_json::from_slice(&pointer_contents).map_err(EnvironmentError2::ParseEnvJson)
    }
}

impl From<EnvironmentRef> for ManagedPointer {
    fn from(value: EnvironmentRef) -> Self {
        Self::new(value.owner().clone(), value.name().clone())
    }
}

#[derive(Debug, Error)]
pub enum EnvironmentError2 {
    #[error("ParseEnvRef")]
    ParseEnvRef(#[from] EnvironmentRefError),
    #[error("EmptyDotFlox")]
    EmptyDotFlox,
    #[error("DotFloxCanonicalize({0})")]
    EnvCanonicalize(std::io::Error),
    #[error("ReadDotFlox({0})")]
    ReadDotFlox(std::io::Error),
    #[error("ReadEnvDir({0})")]
    ReadEnvDir(std::io::Error),
    #[error("MakeSandbox({0})")]
    MakeSandbox(std::io::Error),
    #[error("DeleteEnvironment({0})")]
    DeleteEnvironment(std::io::Error),
    #[error("DotFloxNotFound")]
    DotFloxNotFound,
    #[error("InitEnv({0})")]
    InitEnv(std::io::Error),
    #[error("EnvNotFound")]
    EnvNotFound,
    #[error("EnvNotADirectory")]
    EnvNotADirectory,
    #[error("DirectoryNotAnEnv")]
    DirectoryNotAnEnv,
    #[error("EnvironmentExists")]
    EnvironmentExists,
    #[error("EvalCatalog({0})")]
    EvalCatalog(NixCommandLineRunJsonError),
    #[error("ParseCatalog({0})")]
    ParseCatalog(serde_json::Error),
    #[error("WriteCatalog({0})")]
    WriteCatalog(std::io::Error),
    #[error("Build({0})")]
    Build(NixCommandLineRunError),
    #[error("ReadManifest({0})")]
    ReadManifest(std::io::Error),
    #[error("ReadEnvironmentMetadata({0})")]
    ReadEnvironmentMetadata(std::io::Error),
    #[error("MakeTemporaryEnv({0})")]
    MakeTemporaryEnv(std::io::Error),
    #[error("UpdateManifest({0})")]
    UpdateManifest(std::io::Error),
    #[error("couldn't open manifest: {0}")]
    OpenManifest(std::io::Error),
    #[error("Activate({0})")]
    Activate(NixCommandLineRunError),
    #[error("Prior transaction in progress. Delete {0} to discard.")]
    PriorTransaction(PathBuf),
    #[error("Failed to create backup for transaction: {0}")]
    BackupTransaction(std::io::Error),
    #[error("Failed to move modified environment into place: {0}")]
    Move(std::io::Error),
    #[error("Failed to abort transaction; backup could not be moved back into place: {0}")]
    AbortTransaction(std::io::Error),
    #[error("Failed to remove transaction backup: {0}")]
    RemoveBackup(std::io::Error),
    #[error("Failed to copy file")]
    CopyFile(IoError),
    #[error("Failed parsing contents of env.json file: {0}")]
    ParseEnvJson(serde_json::Error),
    #[error("Failed serializing contents of env.json file: {0}")]
    SerializeEnvJson(serde_json::Error),
    #[error("Failed write env.json file: {0}")]
    WriteEnvJson(std::io::Error),
    #[error(transparent)]
    ManagedEnvironment(#[from] ManagedEnvironmentError),
    #[error(transparent)]
    Install(#[from] TomlEditError),
    #[error("couldn't locate the manifest for this environment")]
    ManifestNotFound,
    #[error("failed to create GC roots directory: {0}")]
    CreateGcRootDir(std::io::Error),
    #[error("error building environment: {0}")]
    BuildEnvCall(std::io::Error),
    #[error("error building environment: {0}")]
    BuildEnv(String),
    #[error("provided lockfile path doesn't exist: {0}")]
    BadLockfilePath(std::io::Error),
    #[error("call to pkgdb failed: {0}")]
    PkgDbCall(std::io::Error),
    #[error("couldn't parse pkgdb error as JSON: {0}")]
    ParsePkgDbError(String),
    #[error("couldn't parse lockfile as JSON: {0}")]
    ParseLockfileJSON(serde_json::Error),
    #[error("couldn't parse nixpkgs rev as a string")]
    RevNotString,
    #[error("couldn't write new lockfile contents: {0}")]
    WriteLockfile(std::io::Error),
    #[error("locking manifest failed: {0}")]
    LockManifest(PkgDbError),
    #[error("couldn't create the global manifest: {0}")]
    InitGlobalManifest(std::io::Error),
    #[error("couldn't read global manifest template: {0}")]
    ReadGlobalManifestTemplate(std::io::Error),
    #[error("provided path couldn't be canonicalized: {path}")]
    CanonicalPath {
        path: PathBuf,
        #[source]
        source: std::io::Error,
    },
}

/// Copy a whole directory recursively ignoring the original permissions
///
/// We need this because:
/// 1. Sometimes we need to copy from the Nix store
/// 2. fs_extra::dir::copy doesn't handle symlinks.
///    See: https://github.com/webdesus/fs_extra/issues/61
fn copy_dir_recursive(
    from: &impl AsRef<Path>,
    to: &impl AsRef<Path>,
    keep_permissions: bool,
) -> Result<(), std::io::Error> {
    for entry in WalkDir::new(from).into_iter().skip(1) {
        let entry = entry.unwrap();
        let new_path = to.as_ref().join(entry.path().strip_prefix(from).unwrap());
        match entry.file_type() {
            file_type if file_type.is_dir() => {
                std::fs::create_dir(new_path).unwrap();
            },
            file_type if file_type.is_symlink() => {
                let target = std::fs::read_link(entry.path())
                // we know the path exists and is a symlink
                .unwrap();
                // If target is a relative symlink, this will potentially orphan
                // it. But we're assuming it's absolute since we only copy links
                // to the Nix store.
                std::os::unix::fs::symlink(target, &new_path)?;
                // TODO handle permissions
            },
            _ => {
                if keep_permissions {
                    fs::copy(entry.path(), &new_path)?;
                } else {
                    copy_file_without_permissions(entry.path(), &new_path).unwrap();
                }
            },
        }
    }
    Ok(())
}

/// Use pkgdb to lock a manifest
pub fn lock_manifest(
    pkgdb: &Path,
    manifest_path: &Path,
    existing_lockfile_path: Option<&Path>,
) -> Result<serde_json::Value, EnvironmentError2> {
    let canonical_manifest_path = manifest_path
        .canonicalize()
        .map_err(EnvironmentError2::OpenManifest)?;
    let mut pkgdb_cmd = Command::new(pkgdb);
    pkgdb_cmd
<<<<<<< HEAD
        .args(["manifest", "lock"])
        .arg("--ga-registry")
=======
        .args(["manifest", "lock", "--ga-registry"])
>>>>>>> 9c53bd02
        .arg(canonical_manifest_path);
    if let Some(lf_path) = existing_lockfile_path {
        let canonical_lockfile_path = lf_path
            .canonicalize()
            .map_err(EnvironmentError2::BadLockfilePath)?;
        pkgdb_cmd.arg(canonical_lockfile_path);
    }
    debug!(target: "posix", "locking manifest with command: {pkgdb_cmd:?}");
    let output = pkgdb_cmd.output().map_err(EnvironmentError2::PkgDbCall)?;
    // If command fails, try to parse stdout as a PkgDbError
    if !output.status.success() {
        if let Ok::<PkgDbError, _>(pkgdb_err) = serde_json::from_slice(&output.stdout) {
            Err(EnvironmentError2::LockManifest(pkgdb_err))
        } else {
            Err(EnvironmentError2::ParsePkgDbError(
                String::from_utf8_lossy(&output.stdout).to_string(),
            ))
        }
    // If command succeeds, try to parse stdout as JSON value
    } else {
        let lockfile_json: Value =
            serde_json::from_slice(&output.stdout).map_err(EnvironmentError2::ParseLockfileJSON)?;
        Ok(lockfile_json)
    }
}

/// Initialize the global manifest if it doesn't exist already
pub fn init_global_manifest(global_manifest_path: &Path) -> Result<(), EnvironmentError2> {
    if !global_manifest_path.exists() {
        let global_manifest_template_contents =
            std::fs::read_to_string(Path::new(GLOBAL_MANIFEST_TEMPLATE))
                .map_err(EnvironmentError2::ReadGlobalManifestTemplate)?;
        std::fs::write(global_manifest_path, global_manifest_template_contents)
            .map_err(EnvironmentError2::InitGlobalManifest)?;
    }
    Ok(())
}

/// Returns the path to the global manifest
pub fn global_manifest_path(flox: &Flox) -> PathBuf {
    let path = flox.config_dir.join(GLOBAL_MANIFEST_FILENAME);
    debug!("global manifest path is {}", path.display());
    path
}

/// Searches upwards for a `.flox` directory, returning the path if found.
pub fn find_dot_flox_upwards(start_path: &Path) -> Result<Option<PathBuf>, EnvironmentError2> {
    let mut path = start_path
        .canonicalize()
        .map_err(|e| EnvironmentError2::CanonicalPath {
            path: start_path.to_path_buf(),
            source: e,
        })?;
    while path != Path::new("/") {
        if let Some(parent) = path.parent() {
            let tentative_dot_flox = parent.join(DOT_FLOX);
            if tentative_dot_flox.exists() && tentative_dot_flox.is_dir() {
                return Ok(Some(tentative_dot_flox));
            } else {
                path = parent.to_path_buf();
            }
            continue;
        }
        break;
    }
    Ok(None)
}

/// Returns the path to the manifest for the given environment and optionally the path to the lockfile
/// if it exists
pub fn manifest_and_lockfile(
    current_dir: &Path,
) -> Result<(Option<PathBuf>, Option<PathBuf>), EnvironmentError2> {
    if let Some(dot_flox_path) = find_dot_flox_upwards(current_dir)? {
        let manifest_path = dot_flox_path.join(MANIFEST_FILENAME);
        let lockfile_path = dot_flox_path.join(LOCKFILE_FILENAME);
        let lockfile = if lockfile_path.exists() {
            Some(lockfile_path)
        } else {
            None
        };
        let manifest = if manifest_path.exists() {
            Some(manifest_path)
        } else {
            None
        };
        return Ok((manifest, lockfile));
    }
    Ok((None, None))
}

#[cfg(test)]
mod test {
    use std::str::FromStr;

    use super::*;

    const MANAGED_ENV_JSON: &'_ str = r#"{
        "name": "name",
        "owner": "owner",
        "version": 1
    }"#;

    const PATH_ENV_JSON: &'_ str = r#"{
        "name": "name",
        "version": 1
    }"#;

    #[test]
    fn serializes_managed_environment_pointer() {
        let managed_pointer = EnvironmentPointer::Managed(ManagedPointer {
            name: EnvironmentName::from_str("name").unwrap(),
            owner: EnvironmentOwner::from_str("owner").unwrap(),
            version: Version::<1> {},
        });

        let json = serde_json::to_string(&managed_pointer).unwrap();
        // Convert both to `serde_json::Value` to test equality without worrying about whitespace
        let roundtrip_value: serde_json::Value = serde_json::from_str(&json).unwrap();
        let example_value: serde_json::Value = serde_json::from_str(MANAGED_ENV_JSON).unwrap();
        assert_eq!(roundtrip_value, example_value);
    }

    #[test]
    fn deserializes_managed_environment_pointer() {
        let managed_pointer: EnvironmentPointer = serde_json::from_str(MANAGED_ENV_JSON).unwrap();
        assert_eq!(
            managed_pointer,
            EnvironmentPointer::Managed(ManagedPointer {
                name: EnvironmentName::from_str("name").unwrap(),
                owner: EnvironmentOwner::from_str("owner").unwrap(),
                version: Version::<1> {},
            })
        );
    }

    #[test]
    fn serializes_path_environment_pointer() {
        let path_pointer = EnvironmentPointer::Path(PathPointer {
            name: EnvironmentName::from_str("name").unwrap(),
            version: Version::<1> {},
        });

        let json = serde_json::to_string(&path_pointer).unwrap();
        // Convert both to `serde_json::Value` to test equality without worrying about whitespace
        let roundtrip_value: serde_json::Value = serde_json::from_str(&json).unwrap();
        let example_value: serde_json::Value = serde_json::from_str(PATH_ENV_JSON).unwrap();
        assert_eq!(roundtrip_value, example_value);
    }

    #[test]
    fn deserializes_path_environment_pointer() {
        let path_pointer: EnvironmentPointer = serde_json::from_str(PATH_ENV_JSON).unwrap();
        assert_eq!(
            path_pointer,
            EnvironmentPointer::Path(PathPointer {
                name: EnvironmentName::from_str("name").unwrap(),
                version: Version::<1> {},
            })
        );
    }

    #[test]
    fn discovers_existing_upwards_dot_flox() {
        let temp_dir = tempfile::tempdir().unwrap();
        let actual_dot_flox = temp_dir.path().join(DOT_FLOX);
        let start_path = actual_dot_flox.join("foo").join("bar");
        std::fs::create_dir_all(&start_path).unwrap();
        let found_dot_flox = find_dot_flox_upwards(&start_path)
            .unwrap()
            .expect("expected to find dot flox");
        assert_eq!(found_dot_flox, actual_dot_flox.canonicalize().unwrap());
    }

    #[test]
    fn discovers_adjacent_dot_flox() {
        let temp_dir = tempfile::tempdir().unwrap();
        let actual_dot_flox = temp_dir.path().join(DOT_FLOX);
        std::fs::create_dir_all(&actual_dot_flox).unwrap();
        let found_dot_flox = find_dot_flox_upwards(&actual_dot_flox)
            .unwrap()
            .expect("expected to find dot flox");
        assert_eq!(found_dot_flox, actual_dot_flox.canonicalize().unwrap());
    }

    #[test]
    fn no_error_on_discovering_nonexistent_dot_flox() {
        let temp_dir = tempfile::tempdir().unwrap();
        let start_path = temp_dir.path().join("foo").join("bar");
        std::fs::create_dir_all(&start_path).unwrap();
        let found_dot_flox = find_dot_flox_upwards(&start_path).unwrap();
        assert_eq!(found_dot_flox, None);
    }

    #[test]
    fn error_when_discovering_dot_flox_in_nonexistent_directory() {
        let temp_dir = tempfile::tempdir().unwrap();
        let start_path = temp_dir.path().join("foo").join("bar");
        let found_dot_flox = find_dot_flox_upwards(&start_path);
        assert!(found_dot_flox.is_err());
    }
}<|MERGE_RESOLUTION|>--- conflicted
+++ resolved
@@ -364,12 +364,7 @@
         .map_err(EnvironmentError2::OpenManifest)?;
     let mut pkgdb_cmd = Command::new(pkgdb);
     pkgdb_cmd
-<<<<<<< HEAD
-        .args(["manifest", "lock"])
-        .arg("--ga-registry")
-=======
         .args(["manifest", "lock", "--ga-registry"])
->>>>>>> 9c53bd02
         .arg(canonical_manifest_path);
     if let Some(lf_path) = existing_lockfile_path {
         let canonical_lockfile_path = lf_path
