#include "flox/flox-env.hh"
#include <boost/algorithm/string/join.hpp>
#include <filesystem>
#include <flox/resolver/lockfile.hh>
#include <fstream>
#include <nix/command.hh>
#include <nix/derivations.hh>
#include <nix/eval-inline.hh>
#include <nix/eval.hh>
#include <nix/flake/flake.hh>
#include <nix/get-drvs.hh>
#include <nix/globals.hh>
#include <nix/local-fs-store.hh>
#include <nix/path-with-outputs.hh>
#include <nix/profiles.hh>
#include <nix/shared.hh>
#include <nix/store-api.hh>
#include <nix/util.hh>
#include <nlohmann/json.hpp>

#ifndef PROFILE_D_SCRIPT_DIR
#  define PROFILE_D_SCRIPT_DIR "invalid_profile.d_script_path"
#endif

#ifndef SET_PROMPT_BASH_SH
#  define SET_PROMPT_BASH_SH "invalid_set-prompt-bash.sh_path"
#endif

/* -------------------------------------------------------------------------- */

namespace flox {
using namespace nix;
using namespace flox::resolver;

/* -------------------------------------------------------------------------- */

const nix::StorePath
addDirToStore( EvalState &         state,
               Path const &        dir,
               nix::StorePathSet & references )
{

  /* Add the symlink tree to the store. */
  StringSink sink;
  dumpPath( dir, sink );

  auto narHash = hashString( htSHA256, sink.s );
  ValidPathInfo info {
            *state.store,
            "environment",
            FixedOutputInfo {
                .method = FileIngestionMethod::Recursive,
                .hash = narHash,
                .references = {
                    .others = std::move(references),
                    // profiles never refer to themselves
                    .self = false,
                },
            },
            narHash,
        };
  info.narSize = sink.s.size();

  StringSource source( sink.s );
  state.store->addToStore( info, source );
  return std::move( info.path );
}

const nix::StorePath
createEnvironmentStorePath(
  nix::EvalState &           state,
  flox::buildenv::Packages & pkgs,
  nix::StorePathSet &        references,
  std::map<StorePath, std::pair<std::string, resolver::LockedPackageRaw>> &
    originalPackage )
{
  /* build the profile into a tempdir */
  auto tempDir = createTempDir();
  try
    {
      buildenv::buildEnvironment( tempDir, std::move( pkgs ) );
    }
  catch ( BuildEnvFileConflictError & e )
    {

      logger->log( nix::Verbosity::lvlError, e.what() );

      auto [storePathA, filePath] = state.store->toStorePath( e.fileA );
      auto [storePathB, _]        = state.store->toStorePath( e.fileB );

      auto [nameA, packageA] = originalPackage.at( storePathA );
      auto [nameB, packageB] = originalPackage.at( storePathB );


      throw FloxException(
        "environment error",
        "failed to build environment",
        fmt( "file conflict between packages '%s' and '%s' at '%s'"
             "\n\n\tresolve by setting the priority of the preferred package "
             "to a value lower than '%d'",
             nameA,
             nameB,
             filePath,
             e.priority ) );
    }
  return addDirToStore( state, tempDir, references );
}

/* -------------------------------------------------------------------------- */


nix::Attr
extractAttrPath( nix::EvalState & state,
                 nix::Value &     vFlake,
                 flox::AttrPath   attrPath )
{

  state.forceAttrs( vFlake, noPos, "while parsing flake" );


  auto output = vFlake.attrs->get( state.symbols.create( "outputs" ) );

  for ( auto path_segment : attrPath )
    {
      state.forceAttrs( *output->value,
                        output->pos,
                        "while parsing cached flake data" );

      auto next
        = output->value->attrs->get( state.symbols.create( path_segment ) );

      if ( ! next )
        {
          std::ostringstream str;
          output->value->print( state.symbols, str );
          throw Error( "Attribute '%s' not found in set '%s'",
                       path_segment,
                       str.str() );
        }
      output = next;
    }

  return *output;
}
/* -------------------------------------------------------------------------- */

StorePath
createFloxEnv( EvalState &          state,
               resolver::Lockfile & lockfile,
               System &             system )
{


  auto packages = lockfile.getLockfileRaw().packages.find( system );
  if ( packages == lockfile.getLockfileRaw().packages.end() )
    {
      // todo: throw structured exception
      throw Error( "No packages found for system '%s'", system );
    }

  /* extract all packages */

  std::vector<std::pair<std::string, resolver::LockedPackageRaw>>
    locked_packages;

  for ( auto const & package : packages->second )
    {
      if ( ! package.second.has_value() ) { continue; }
      auto const & locked_package = package.second.value();
      locked_packages.push_back( { package.first, locked_package } );
    }

  /* extract derivations */

  StorePathSet                      references;
  std::vector<StorePathWithOutputs> drvsToBuild;
  flox::buildenv::Packages          pkgs;
  std::map<StorePath, std::pair<std::string, resolver::LockedPackageRaw>>
    originalPackage;

  for ( auto const & [pId, package] : locked_packages )
    {

      auto package_input_ref = FlakeRef( package.input );
      auto package_flake
        = flake::lockFlake( state, package_input_ref, flake::LockFlags {} );

      auto vFlake = state.allocValue();
      flake::callFlake( state, package_flake, *vFlake );

      // get referenced output
      auto output = extractAttrPath( state, *vFlake, package.attrPath );

      // interpret ooutput as derivation
      auto package_drv = getDerivation( state, *output.value, false );

      if ( ! package_drv.has_value() )
        {
          throw Error( "Failed to get derivation for package '%s'",
                       nlohmann::json( package ).dump().c_str() );
        }

      auto packagePath
        = state.store->printStorePath( package_drv->queryOutPath() );

      /*
        Collect all outputs to include in the environment.

        Set the priority of the outputs to the priority of the package
        and the internal priority to the index of the output.
        This way `buildenv::buildEnvironment` can resolve conflicts between
        outputs of the same derivation.
        */
      for ( auto [idx, output] : enumerate( package_drv->queryOutputs() ) )
        {
          // skip outputs without path
          if ( ! output.second.has_value() ) { continue; }
          pkgs.emplace_back(
            state.store->printStorePath( output.second.value() ),
            true,
            buildenv::Priority {
              package.priority,
              packagePath,
              // idx should always fit in uint its unlikely a package has more
              // than 4 billion outputs
              static_cast<unsigned int>( idx ),
            } );
          references.insert( output.second.value() );
          originalPackage.insert( { output.second.value(), { pId, package } } );
        }

      /* Collect drvs that may yet need to be built */
      if ( auto drvPath = package_drv->queryDrvPath() )
        {
          drvsToBuild.push_back( { *drvPath } );
        }
    }

  /* Build derivations that make up the environment */
  // todo: check if this builds `outputsToInstall` only
  // todo: do we need to honor repair flag? state.repair ? bmRepair : bmNormal
  state.store->buildPaths( toDerivedPaths( drvsToBuild ) );

  std::stringstream commonActivate;

  auto tempDir = std::filesystem::path( createTempDir() );
  std::filesystem::create_directories( tempDir / "activate" );

  /* Add hook */
  // todo: is it script _xor_ file?
  //
  // Currently it is assumed that `hook.script` and `hook.file` are
  // mutually exclusive.
  // If both are set, `hook.file` takes precedence.
  if ( auto hook = lockfile.getManifest().getManifestRaw().hook )
    {
      nix::Path script_path;

      // either set script path to a temporary file
      if ( auto script = hook->script )
        {
          script_path = createTempFile().second;
          std::ofstream file( script_path );
          file << script.value();
          file.close();
        }

      // ... or to the file specified in the manifest
      if ( auto file = hook->file ) { script_path = file.value(); }

      if ( ! script_path.empty() )
        {

          std::filesystem::copy_file( script_path,
                                      tempDir / "activate" / "hook.sh" );
          std::filesystem::permissions( tempDir / "activate" / "hook.sh",
                                        std::filesystem::perms::owner_exec,
                                        std::filesystem::perm_options::add );

<<<<<<< HEAD
          auto script_store_path
            = state.store->addToStore( "activation-hook-script", tempDir );

          references.insert( script_store_path );
          pkgs.emplace_back( state.store->printStorePath( script_store_path ),
                             true,
                             buildenv::Priority { 0 } );
        }
    }

  /* insert activation script
     The store path is provided at compile time
     via the `ACTIVATION_SCRIPT_BIN` environment variable.
     See also: `./pkgs/flox-env-builder/default.nix`
   */
  auto activation_script_path
    = state.store->parseStorePath( ACTIVATION_SCRIPT_BIN );
=======
          commonActivate << "\nsource \"$FLOX_ENV/activate/hook.sh\"\n";
        }
    }

  /* Add environment variables */
  if ( auto vars = lockfile.getManifest().getManifestRaw().vars )
    {

      for ( auto [name, value] : vars.value() )
        {
          /* Double quote value and replace " with \".
           * Note that we could instead do something similar to what
           * nixpkgs.lib.escapeShellArg does to disable these variables
           * dynamically expanding at runtime. */
          size_t i = 0;
          while ( ( i = value.find( "\"", i ) ) != std::string::npos )
            {
              value.replace( i, 1, "\\\"" );
              i += 2;
            }
>>>>>>> 34f46997

          commonActivate << fmt( "export %s=\"%s\"\n", name, value );
        }
    }

  /* Add bash activation script. */
  std::ofstream bashActivate( tempDir / "activate" / "bash" );
  /* If this gets bigger, we could factor this out into a file that gets
   * sourced, like we do for zsh. */
  bashActivate << R"(
# We use --rcfile to activate using bash which skips sourcing ~/.bashrc,
# so source that here.
if [ -f ~/.bashrc ]
then
    source ~/.bashrc
fi

if [ -d "$FLOX_ENV/etc/profile.d" ]; then
  declare -a _prof_scripts;
  _prof_scripts=( $(
    shopt -s nullglob;
    echo "$FLOX_ENV/etc/profile.d"/*.sh;
  ) );
  for p in "${_prof_scripts[@]}"; do . "$p"; done
  unset _prof_scripts;
fi
)";
  bashActivate << "\nsource " << SET_PROMPT_BASH_SH << "\n";
  bashActivate << commonActivate.str();
  bashActivate.close();

  /* Add zsh activation script. Functionality shared between all environments is
   * in flox.zdotdir/.zshrc. */
  std::ofstream zshActivate( tempDir / "activate" / "zsh" );
  zshActivate << commonActivate.str();
  zshActivate.close();

  auto activation_store_path
    = state.store->addToStore( "activation-scripts", tempDir );
  references.insert( activation_store_path );
  pkgs.emplace_back( state.store->printStorePath( activation_store_path ),
                     true,
                     buildenv::Priority { 0 } );

<<<<<<< HEAD
  /* insert profile.d scripts
    The store path is provided at compile time
     via the `PROFILE_D_SCRIPT_DIR` environment variable.
     See also: `./pkgs/flox-env-builder/default.nix` */
=======

  /* Add profile.d scripts */
>>>>>>> 34f46997
  auto profile_d_scripts_path
    = state.store->parseStorePath( PROFILE_D_SCRIPT_DIR );
  state.store->ensurePath( profile_d_scripts_path );
  references.insert( profile_d_scripts_path );
  pkgs.emplace_back( state.store->printStorePath( profile_d_scripts_path ),
                     true,
                     buildenv::Priority { 0 } );

  return createEnvironmentStorePath( state, pkgs, references, originalPackage );
}


struct CmdBuildEnv : nix::EvalCommand
{
  std::string                 lockfile_content;
  std::optional<nix::Path>    out_link;
  std::optional<flox::System> system;

  CmdBuildEnv()
  {
    addFlag( { .longName    = "lockfile",
               .shortName   = 'l',
               .description = "locked manifest",
               .labels      = { "lockfile" },
               .handler     = { &lockfile_content } } );

    addFlag( { .longName    = "out-link",
               .shortName   = 'o',
               .description = "output link",
               .labels      = { "out-link" },
               .handler     = { &out_link } } );

    addFlag( { .longName    = "system",
               .shortName   = 's',
               .description = "system",
               .labels      = { "system" },
               .handler     = { &system } } );
  }

  std::string
  description() override
  {
    return "build flox env";
  }

  std::string
  doc() override
  {
    return "TODO";
  }


  void
  run( ref<Store> store ) override
  {

    logger->log( nix::Verbosity::lvlDebug,
                 fmt( "lockfile: %s\n", lockfile_content.c_str() ) );

    LockfileRaw lockfile_raw = nlohmann::json::parse( lockfile_content );
    auto        lockfile     = Lockfile( lockfile_raw );

    auto state = getEvalState();

    if ( system.has_value() )
      {
        nix::settings.thisSystem.set( system.value() );
      }
    auto system = nix::settings.thisSystem.get();

    auto store_path = flox::createFloxEnv( *state, lockfile, system );

    std::cout << fmt( "%s\n", store->printStorePath( store_path ).c_str() );

    auto store2 = store.dynamic_pointer_cast<LocalFSStore>();

    if ( ! store2 ) { throw Error( "store is not a LocalFSStore" ); }

    if ( out_link.has_value() )
      {
        auto out_link_path
          = store2->addPermRoot( store_path, absPath( out_link.value() ) );
        logger->log( nix::Verbosity::lvlDebug,
                     fmt( "out_link_path: %s\n", out_link_path.c_str() ) );
      }
  }
};

static auto rCmdBuildEnv = nix::registerCommand<CmdBuildEnv>( "build-env" );


/* -------------------------------------------------------------------------- */

}  // namespace flox


/* -------------------------------------------------------------------------- *
 *
 *
 *
 * ========================================================================== */<|MERGE_RESOLUTION|>--- conflicted
+++ resolved
@@ -26,6 +26,25 @@
 #  define SET_PROMPT_BASH_SH "invalid_set-prompt-bash.sh_path"
 #endif
 
+const std::string BASH_ACTIVATE_SCRIPT = R"(
+# We use --rcfile to activate using bash which skips sourcing ~/.bashrc,
+# so source that here.
+if [ -f ~/.bashrc ]
+then
+    source ~/.bashrc
+fi
+
+if [ -d "$FLOX_ENV/etc/profile.d" ]; then
+  declare -a _prof_scripts;
+  _prof_scripts=( $(
+    shopt -s nullglob;
+    echo "$FLOX_ENV/etc/profile.d"/*.sh;
+  ) );
+  for p in "${_prof_scripts[@]}"; do . "$p"; done
+  unset _prof_scripts;
+fi
+)";
+
 /* -------------------------------------------------------------------------- */
 
 namespace flox {
@@ -241,12 +260,18 @@
   // todo: do we need to honor repair flag? state.repair ? bmRepair : bmNormal
   state.store->buildPaths( toDerivedPaths( drvsToBuild ) );
 
+  /* verbatim content of the activate script common to all shells */
   std::stringstream commonActivate;
 
   auto tempDir = std::filesystem::path( createTempDir() );
   std::filesystem::create_directories( tempDir / "activate" );
 
-  /* Add hook */
+  /* Add hook script
+  *
+  * Write hook script to a temporary file and copy it to the environment.
+  * Add source command to the activate script.
+
+   */
   // todo: is it script _xor_ file?
   //
   // Currently it is assumed that `hook.script` and `hook.file` are
@@ -276,31 +301,16 @@
           std::filesystem::permissions( tempDir / "activate" / "hook.sh",
                                         std::filesystem::perms::owner_exec,
                                         std::filesystem::perm_options::add );
-
-<<<<<<< HEAD
-          auto script_store_path
-            = state.store->addToStore( "activation-hook-script", tempDir );
-
-          references.insert( script_store_path );
-          pkgs.emplace_back( state.store->printStorePath( script_store_path ),
-                             true,
-                             buildenv::Priority { 0 } );
-        }
-    }
-
-  /* insert activation script
-     The store path is provided at compile time
-     via the `ACTIVATION_SCRIPT_BIN` environment variable.
-     See also: `./pkgs/flox-env-builder/default.nix`
+          commonActivate << "source \"$FLOX_ENV/activate/hook.sh\""
+                         << "\n";
+        }
+    }
+
+  /* Add environment variables
+   *
+   * Read environment variables from the manifest
+   * and add them as exports to the activate script.
    */
-  auto activation_script_path
-    = state.store->parseStorePath( ACTIVATION_SCRIPT_BIN );
-=======
-          commonActivate << "\nsource \"$FLOX_ENV/activate/hook.sh\"\n";
-        }
-    }
-
-  /* Add environment variables */
   if ( auto vars = lockfile.getManifest().getManifestRaw().vars )
     {
 
@@ -316,9 +326,8 @@
               value.replace( i, 1, "\\\"" );
               i += 2;
             }
->>>>>>> 34f46997
-
-          commonActivate << fmt( "export %s=\"%s\"\n", name, value );
+
+          commonActivate << fmt( "export %s=\"%s\"", name, value ) << "\n";
         }
     }
 
@@ -326,25 +335,8 @@
   std::ofstream bashActivate( tempDir / "activate" / "bash" );
   /* If this gets bigger, we could factor this out into a file that gets
    * sourced, like we do for zsh. */
-  bashActivate << R"(
-# We use --rcfile to activate using bash which skips sourcing ~/.bashrc,
-# so source that here.
-if [ -f ~/.bashrc ]
-then
-    source ~/.bashrc
-fi
-
-if [ -d "$FLOX_ENV/etc/profile.d" ]; then
-  declare -a _prof_scripts;
-  _prof_scripts=( $(
-    shopt -s nullglob;
-    echo "$FLOX_ENV/etc/profile.d"/*.sh;
-  ) );
-  for p in "${_prof_scripts[@]}"; do . "$p"; done
-  unset _prof_scripts;
-fi
-)";
-  bashActivate << "\nsource " << SET_PROMPT_BASH_SH << "\n";
+  bashActivate << BASH_ACTIVATE_SCRIPT << "\n";
+  bashActivate << "source " << SET_PROMPT_BASH_SH << "\n";
   bashActivate << commonActivate.str();
   bashActivate.close();
 
@@ -361,15 +353,10 @@
                      true,
                      buildenv::Priority { 0 } );
 
-<<<<<<< HEAD
   /* insert profile.d scripts
     The store path is provided at compile time
      via the `PROFILE_D_SCRIPT_DIR` environment variable.
      See also: `./pkgs/flox-env-builder/default.nix` */
-=======
-
-  /* Add profile.d scripts */
->>>>>>> 34f46997
   auto profile_d_scripts_path
     = state.store->parseStorePath( PROFILE_D_SCRIPT_DIR );
   state.store->ensurePath( profile_d_scripts_path );
