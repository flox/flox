--- conflicted
+++ resolved
@@ -9,13 +9,10 @@
   shellcheck,
   stdenv,
   process-compose,
-<<<<<<< HEAD
+  jq,
   iconv,
   nawk,
   fd,
-=======
-  jq,
->>>>>>> 01337a4e
 }: let
   ld-floxlib_so =
     if stdenv.isLinux
