--- conflicted
+++ resolved
@@ -89,7 +89,6 @@
 in
   stdenv.mkDerivation rec {
     pname = "flox-bash";
-<<<<<<< HEAD
     version = let
       sourceInfo = self.sourceInfo or self;
       getRevTag = import ../../lib/getRevTag.nix;
@@ -99,9 +98,6 @@
       if revTag != null
       then version + "-" + revTag
       else version;
-=======
-    inherit (czToml.tool.commitizen) version;
->>>>>>> ad4eac78
     src = flox-src + "/flox-bash";
     nativeBuildInputs =
       [makeWrapper pandoc shellcheck shfmt which]
