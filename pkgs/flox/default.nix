--- conflicted
+++ resolved
@@ -38,17 +38,10 @@
       # rather than relying on or modifying the user's `PATH` variable
       NIX_BIN = "${flox-bash}/libexec/flox/nix";
       GIT_BIN = "${gitMinimal}/bin/git";
-<<<<<<< HEAD
-      PARSER_UTIL_BIN = parser-util.outPath + "/bin/parser-util";
-      PKGDB_BIN = flox-pkgdb.outPath + "/bin/pkgdb";
-      FLOX_GH_BIN = flox-gh.outPath + "/bin/flox-gh";
-      GH_BIN = gh.outPath + "/bin/gh";
-=======
       PARSER_UTIL_BIN = "${parser-util}/bin/parser-util";
-      PKGDB_BIN = "${pkgdb}/bin/pkgdb";
+      PKGDB_BIN = "${flox-pkgdb}/bin/pkgdb";
       FLOX_GH_BIN = "${flox-gh}/bin/flox-gh";
       GH_BIN = "${gh}/bin/gh";
->>>>>>> ad4eac78
 
       # path to bash impl of flox to dispatch unimplemented commands to
       FLOX_SH = "${flox-bash}/libexec/flox/flox";
@@ -63,13 +56,9 @@
 
       # bundling of internally used nix scripts
       FLOX_RESOLVER_SRC = builtins.path {path = ../../resolver;};
-<<<<<<< HEAD
-      FLOX_ANALYZER_SRC = builtins.path {path = ../../flox-bash/lib/catalog-ingest;};
-=======
       FLOX_ANALYZER_SRC = builtins.path {
         path = ../../flox-bash/lib/catalog-ingest;
       };
->>>>>>> ad4eac78
 
       # Metrics subsystem configuration
       METRICS_EVENTS_URL = "https://events.flox.dev/capture";
@@ -84,22 +73,14 @@
       NIXPKGS_CACERT_BUNDLE_CRT = cacert.outPath + "/etc/ssl/certs/ca-bundle.crt";
 
       # The current version of flox being built
-<<<<<<< HEAD
       FLOX_VERSION = floxVersion;
-=======
-      FLOX_VERSION = cargoToml.package.version;
->>>>>>> ad4eac78
       # Reexport of the platform flox is being built for
       NIX_TARGET_SYSTEM = targetPlatform.system;
 
       # flox env template used to create new environments
-<<<<<<< HEAD
-      FLOX_ENV_TEMPLATE = builtins.path {path = ../../flox-bash/lib/templateFloxEnv;};
-=======
       FLOX_ENV_TEMPLATE = builtins.path {
         path = ../../flox-bash/lib/templateFloxEnv;
       };
->>>>>>> ad4eac78
     }
     // lib.optionalAttrs hostPlatform.isDarwin {
       NIX_COREFOUNDATION_RPATH = "${darwin.CF}/Library/Frameworks";
