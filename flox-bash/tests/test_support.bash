--- conflicted
+++ resolved
@@ -22,12 +22,9 @@
   export FLOX_DISABLE_METRICS="true"
   export TEST_ENVIRONMENT=_testing_
   # Remove any vestiges of previous test runs.
-<<<<<<< HEAD
   export TEST_ENVIRONMENT=_testing_
   $FLOX_CLI destroy -e "$TEST_ENVIRONMENT" --origin -f || :
-=======
-  $FLOX_CLI destroy -e $TEST_ENVIRONMENT --origin -f || :
->>>>>>> 5fef99b0
+
   export NIX_SYSTEM=$($FLOX_CLI nix --extra-experimental-features nix-command show-config | awk '/system = / {print $NF}')
   # Simulate pure bootstrapping environment. It is challenging to get
   # the nix, gh, and flox tools to all use the same set of defaults.
