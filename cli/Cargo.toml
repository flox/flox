[workspace]
members = ["flox", "flox-rust-sdk", "catalog-api-v1", "mk_data"]
default-members = ["flox"]

resolver = "2"

[workspace.dependencies]
anyhow = "1"
async-stream = "0.3.5"
blake3 = "1.5.3"
bpaf = { version = "0.9.12", features = ["derive", "autocomplete"] }
catalog-api-v1 = { path = "catalog-api-v1" }
chrono = { version = "0.4.38", features = ["serde"] }
clap = { version = "4.5.4", features = ["derive"] }
clap_derive = "4.5.4"
config = "0.14.0"
crossterm = "0.27"
derive_more = "0.99.18"
dirs = "5.0.0"
enum_dispatch = "0.3.13"
flox-rust-sdk = { path = "flox-rust-sdk" }
fslock = "0.2.1"
fs_extra = "1.3.0"
futures = "0.3"
httpmock = { version = "0.7.0", default-features = false }
indent = "0.1.1"
indexmap = { version = "2.2.6", features = ["serde"] }
indoc = "2.0.1"
inquire = "0.6.0"
indicatif = "0.17"
itertools = "0.12.1"
jsonwebtoken = "9.2"
log = "0.4.22"
nix = { version = "0.28", features = ["process", "user"] }
oauth2 = "4.4"
once_cell = "1.16.0"
pollster = "0.3.0"
progenitor-client = "0.6"
proptest = "1.5.0"
<<<<<<< HEAD
proptest-derive = "0.5.0"
=======
proptest-derive = "0.4.0"
regex = "1.10"
regress = "0.9.1"
>>>>>>> 00d5bfbf
reqwest = { version = "0.11", features = ["json", "blocking"] }
semver = "1.0.23"
sentry = { version = "0.32.3", features = ["test"] }
serde = { version = "1.0", features = ["derive"] }
serde_json = "1"
serde_with = "3.9.0"
serde_yaml = "0.9"
shell-escape = "0.1.5"
supports-color = "3.0.0"
# provides process tools for shell detection
sysinfo = "0.30.13"
# provide system version information for metric
# TODO: review if we need this
sys-info = "0.9"
tempfile = "3.4.0"
textwrap = "0.16.0"
thiserror = "1"
time = { version = "0.3", features = ["serde", "formatting"] }
tokio = { version = "1", features = ["full"] }
toml = "0.8.14"
toml_edit = { version = "0.22", features = ["serde"] }
tracing = "0.1"
tracing-log = { version = "0.2", features = [] }
tracing-subscriber = { version = "0.3", features = ["env-filter"] }
url = { version = "2.5", features = ["serde"] }
uuid = { version = "1.10", features = ["serde", "v4"] }
walkdir = "2"
xdg = "2.4"

# dev dependencies
pretty_assertions = "1.3"
serial_test = "3.1.1"
temp-env = "0.3.2"

# build(.rs) dependencies
prettyplease = "0.2"
progenitor = "0.6"
syn = "2.0"
openapiv3 = "2.0"<|MERGE_RESOLUTION|>--- conflicted
+++ resolved
@@ -37,13 +37,9 @@
 pollster = "0.3.0"
 progenitor-client = "0.6"
 proptest = "1.5.0"
-<<<<<<< HEAD
 proptest-derive = "0.5.0"
-=======
-proptest-derive = "0.4.0"
 regex = "1.10"
 regress = "0.9.1"
->>>>>>> 00d5bfbf
 reqwest = { version = "0.11", features = ["json", "blocking"] }
 semver = "1.0.23"
 sentry = { version = "0.32.3", features = ["test"] }
