--- conflicted
+++ resolved
@@ -42,13 +42,8 @@
 sentry = { version = "0.32.3", features = ["test"] }
 serde = { version = "1.0", features = ["derive"] }
 serde_json = "1"
-<<<<<<< HEAD
-serde_with = "3.8.1"
+serde_with = "3.8.2"
 serde_yml = "0.0.10"
-=======
-serde_with = "3.8.2"
-serde_yaml = "0.9"
->>>>>>> 56301cd9
 shell-escape = "0.1.5"
 supports-color = "3.0.0"
 # provides process tools for shell detection
