[package]
name = "flox"
<<<<<<< HEAD
=======
version = "1.0.5"
>>>>>>> 55ec85ef
edition = "2021"

# See more keys and their definitions at https://doc.rust-lang.org/cargo/reference/manifest.html

[dependencies]
anyhow.workspace = true
bpaf.workspace = true
chrono.workspace = true
config.workspace = true
crossterm.workspace = true
derive_more.workspace = true
dirs.workspace = true
flox-rust-sdk.workspace = true
fslock.workspace = true
futures.workspace = true
indent.workspace = true
indexmap.workspace = true
indicatif.workspace = true
indoc.workspace = true
inquire.workspace = true
itertools.workspace = true
log.workspace = true
nix.workspace = true
oauth2.workspace = true
once_cell.workspace = true
reqwest.workspace = true
semver.workspace = true
regex.workspace = true
sentry = { workspace = true, features = ["anyhow", "tracing", "debug-logs"] }
serde_json.workspace = true
serde_yaml.workspace = true
serde.workspace = true
shell-escape.workspace = true
supports-color.workspace = true
sys-info.workspace = true
sysinfo.workspace = true
tempfile.workspace = true
textwrap = { workspace = true, features = ["terminal_size"] }
thiserror.workspace = true
time.workspace = true
tokio.workspace = true
toml_edit.workspace = true
tracing-log.workspace = true
tracing-subscriber.workspace = true
tracing.workspace = true
url.workspace = true
uuid.workspace = true
xdg.workspace = true
path-dedot = "3.1.1"

[dev-dependencies]
pretty_assertions.workspace = true
serial_test.workspace = true
temp-env.workspace = true
tempfile.workspace = true


[features]
extra-tests = ["impure-unit-tests"]
impure-unit-tests = []<|MERGE_RESOLUTION|>--- conflicted
+++ resolved
@@ -1,9 +1,5 @@
 [package]
 name = "flox"
-<<<<<<< HEAD
-=======
-version = "1.0.5"
->>>>>>> 55ec85ef
 edition = "2021"
 
 # See more keys and their definitions at https://doc.rust-lang.org/cargo/reference/manifest.html
