use std::fs::{self, File};
use std::io::stdin;
use std::os::unix::process::CommandExt;
use std::path::{Path, PathBuf};
use std::process::Command;
use std::str::FromStr;
use std::{env, vec};

use anyhow::{anyhow, bail, Context, Result};
use bpaf::Bpaf;
use comfy_table::Table;
use flox_rust_sdk::flox::{Auth0Client, EnvironmentName, EnvironmentOwner, EnvironmentRef, Flox};
use flox_rust_sdk::models::environment::managed_environment::{
    ManagedEnvironment,
    ManagedEnvironmentError,
};
use flox_rust_sdk::models::environment::path_environment::{self, PathEnvironment};
use flox_rust_sdk::models::environment::{
    global_manifest_lockfile_path,
    global_manifest_path,
    CanonicalPath,
    CoreEnvironmentError,
    EditResult,
    Environment,
    EnvironmentError2,
    EnvironmentPointer,
    ManagedPointer,
    PathPointer,
    UninitializedEnvironment,
    UpdateResult,
    DOT_FLOX,
    ENVIRONMENT_POINTER_FILENAME,
    FLOX_ACTIVE_ENVIRONMENTS_VAR,
    FLOX_ENV_VAR,
    FLOX_PROMPT_ENVIRONMENTS_VAR,
};
use flox_rust_sdk::models::floxmetav2::FloxmetaV2Error;
<<<<<<< HEAD
use flox_rust_sdk::models::lockfile::{InstalledPackage, PackageInfo, TypedLockedManifest};
=======
use flox_rust_sdk::models::lockfile::{FlakeRef, Input, Lockfile};
>>>>>>> 4f7ceb58
use flox_rust_sdk::models::manifest::{list_packages, PackageToInstall};
use flox_rust_sdk::models::pkgdb::{call_pkgdb, PKGDB_BIN};
use flox_rust_sdk::nix::command::StoreGc;
use flox_rust_sdk::nix::command_line::NixCommandLine;
use flox_rust_sdk::nix::Run;
use indoc::{formatdoc, indoc};
use itertools::Itertools;
use log::{debug, error, info};
use tempfile::NamedTempFile;

use super::{environment_select, EnvironmentSelect};
use crate::commands::{
    activated_environments,
    auth,
    ensure_environment_trust,
    ConcreteEnvironment,
};
use crate::config::Config;
use crate::subcommand_metric;
use crate::utils::dialog::{Confirm, Dialog, Spinner};

#[derive(Bpaf, Clone)]
pub struct EnvironmentArgs {
    #[bpaf(short, long, argument("SYSTEM"))]
    pub system: Option<String>,
}

/// Edit declarative environment configuration
#[derive(Bpaf, Clone)]
pub struct Edit {
    #[allow(dead_code)] // pending spec for `-e`, `--dir` behaviour
    #[bpaf(external(environment_args), group_help("Environment Options"))]
    environment_args: EnvironmentArgs,

    #[bpaf(external(environment_select), fallback(Default::default()))]
    environment: EnvironmentSelect,

    /// Replace environment declaration with that in FILE
    #[bpaf(long, short, argument("FILE"))]
    file: Option<PathBuf>,
}

impl Edit {
    pub async fn handle(self, flox: Flox) -> Result<()> {
        subcommand_metric!("edit");

        let mut environment = self
            .environment
            .detect_concrete_environment(&flox, "edit")?
            .into_dyn_environment();

        let result = match self.provided_manifest_contents()? {
            // If provided with the contents of a manifest file, either via a path to a file or via
            // contents piped to stdin, use those contents to try building the environment.
            Some(new_manifest) => environment.edit(&flox, new_manifest)?,
            // If not provided with new manifest contents, let the user edit the file directly
            // via $EDITOR or $VISUAL (as long as `flox edit` was invoked interactively).
            None => self.interactive_edit(flox, environment.as_mut()).await?,
        };
        match result {
            EditResult::Unchanged => {
                println!("⚠️  no changes made to environment");
            },
            EditResult::ReActivateRequired => {
                if activated_environments().contains(&environment.parent_path()?) {
                    println!(indoc::indoc! {"
                            Your manifest has changes that cannot be automatically applied to your current environment.

                            Please `exit` the environment and run `flox activate` to see these changes."});
                } else {
                    println!("✅ environment successfully edited");
                }
            },
            EditResult::Success => {
                println!("✅ environment successfully edited");
            },
        }
        Ok(())
    }

    /// Interactively edit the manifest file
    async fn interactive_edit(
        &self,
        flox: Flox,
        environment: &mut dyn Environment,
    ) -> Result<EditResult> {
        if !Dialog::can_prompt() {
            bail!("Can't edit interactively in non-interactive context")
        }

        let editor = Self::determine_editor()?;

        // Make a copy of the manifest for the user to edit so failed edits aren't left in
        // the original manifest. You can't put creation/cleanup inside the `edited_manifest_contents`
        // method because the temporary manifest needs to stick around in case the user wants
        // or needs to make successive edits without starting over each time.
        let tmp_manifest = NamedTempFile::new_in(&flox.temp_dir)?;
        std::fs::write(&tmp_manifest, environment.manifest_content(&flox)?)?;
        let should_continue = Dialog {
            message: "Continue editing?",
            help_message: Default::default(),
            typed: Confirm {
                default: Some(true),
            },
        };

        // Let the user keep editing the file until the build succeeds or the user
        // decides to stop.
        loop {
            let new_manifest = Edit::edited_manifest_contents(&tmp_manifest, &editor)?;

            let result = Dialog {
                message: "Building environment to validate edit...",
                help_message: None,
                typed: Spinner::new(|| environment.edit(&flox, new_manifest.clone())),
            }
            .spin();

            match result {
                Err(e) => {
                    error!(
                        "Environment invalid; building resulted in an error: {}",
                        anyhow!(e).chain().join(": ")
                    );
                    if !Dialog::can_prompt() {
                        bail!("Can't prompt to continue editing in non-interactive context");
                    }
                    if !should_continue.clone().prompt().await? {
                        bail!("Environment editing cancelled");
                    }
                },
                Ok(result) => {
                    return Ok(result);
                },
            }
        }
    }

    /// Determines the editor to use for interactive editing
    ///
    /// If $EDITOR or $VISUAL is set, use that. Otherwise, try to find a known editor in $PATH.
    /// The known editor selected is the first one found in $PATH from the following list:
    ///
    ///   vim, vi, nano, emacs.
    fn determine_editor() -> Result<PathBuf> {
        let editor = std::env::var("EDITOR").or(std::env::var("VISUAL")).ok();

        if let Some(editor) = editor {
            return Ok(PathBuf::from(editor));
        }

        let path_var = env::var("PATH").context("$PATH not set")?;

        let (path, editor) = env::split_paths(&path_var)
            .cartesian_product(["vim", "vi", "nano", "emacs"])
            .find(|(path, editor)| path.join(editor).exists())
            .context("no known editor found in $PATH")?;

        debug!("Using editor {:?} from {:?}", editor, path);

        Ok(path.join(editor))
    }

    /// Retrieves the new manifest file contents if a new manifest file was provided
    fn provided_manifest_contents(&self) -> Result<Option<String>> {
        if let Some(ref file) = self.file {
            let mut file: Box<dyn std::io::Read + Send> = if file == Path::new("-") {
                Box::new(stdin())
            } else {
                Box::new(File::open(file).unwrap())
            };

            let mut contents = String::new();
            file.read_to_string(&mut contents)?;
            Ok(Some(contents))
        } else {
            Ok(None)
        }
    }

    /// Gets a new set of manifest contents after a user edits the file
    fn edited_manifest_contents(
        path: impl AsRef<Path>,
        editor: impl AsRef<Path>,
    ) -> Result<String> {
        let mut command = Command::new(editor.as_ref());
        command.arg(path.as_ref());

        let child = command.spawn().context("editor command failed")?;
        let _ = child.wait_with_output().context("editor command failed")?;

        let contents = std::fs::read_to_string(path)?;
        Ok(contents)
    }
}

/// Delete an environment
#[derive(Bpaf, Clone)]
pub struct Delete {
    #[allow(dead_code)] // not yet handled in impl
    #[bpaf(short, long, hide)]
    force: bool,

    #[allow(dead_code)] // not yet handled in impl
    #[bpaf(short, long, hide)]
    origin: bool,

    #[allow(dead_code)] // pending spec for `-e`, `--dir` behaviour
    #[bpaf(external(environment_args), group_help("Environment Options"))]
    environment_args: EnvironmentArgs,

    #[bpaf(external(environment_select), fallback(Default::default()))]
    environment: EnvironmentSelect,
}

impl Delete {
    pub async fn handle(self, flox: Flox) -> Result<()> {
        subcommand_metric!("delete");
        let environment = self
            .environment
            .detect_concrete_environment(&flox, "delete")?;

        let description = environment_description(&environment)?;

        let comfirm = Dialog {
            message: &format!(
                "You are about to delete your environment {description}. Are you sure?"
            ),
            help_message: Some("Use `-f` to force deletion"),
            typed: Confirm {
                default: Some(false),
            },
        };

        if !self.force && Dialog::can_prompt() && !comfirm.prompt().await? {
            bail!("Environment deletion cancelled");
        }

        let result = match environment {
            ConcreteEnvironment::Path(environment) => environment.delete(&flox),
            ConcreteEnvironment::Managed(environment) => environment.delete(&flox),
            ConcreteEnvironment::Remote(environment) => environment.delete(&flox),
        };

        match result {
            Ok(_) => info!("🗑️  environment {description} deleted"),
            Err(err) => Err(err)
                .with_context(|| format!("⚠️  could not delete environment {description}"))?,
        }

        Ok(())
    }
}

/// Activate an environment
///
/// When called with no arguments `flox activate` will look for a `.flox` directory
/// in the current directory. Calling `flox activate` in your home directory will
/// activate a default environment. Environments in other directories and remote
/// environments are activated with the `-d` and `-r` flags respectively.
#[derive(Bpaf, Clone)]
pub struct Activate {
    #[bpaf(external(environment_select), fallback(Default::default()))]
    environment: EnvironmentSelect,

    /// Trust the a remote environment temporarily for this activation
    #[bpaf(long, short)]
    trust: bool,

    /// Command to run interactively in the context of the environment
    #[bpaf(positional("cmd"), strict, many)]
    run_args: Vec<String>,
}

impl Activate {
    pub async fn handle(self, mut config: Config, flox: Flox) -> Result<()> {
        subcommand_metric!("activate");

        let concrete_environment = self.environment.to_concrete_environment(&flox)?;

        // TODO could move this to a pretty print method on the Environment trait?
        let prompt_name = match concrete_environment {
            // Note that the same environment could show up twice without any
            // indication of which comes from which path
            ConcreteEnvironment::Path(ref path) => path.name().to_string(),
            ConcreteEnvironment::Managed(ref managed) => {
                format!("{}/{}", managed.owner(), managed.name())
            },
            ConcreteEnvironment::Remote(ref remote) => {
                format!("{}/{}", remote.owner(), remote.name())
            },
        };

        if let ConcreteEnvironment::Remote(ref env) = concrete_environment {
            if !self.trust {
                ensure_environment_trust(&mut config, &flox, env).await?;
            }
        }

        let mut environment = concrete_environment.into_dyn_environment();

        let activation_path = Dialog {
            message: &format!("Building environment '{prompt_name}'..."),
            help_message: None,
            typed: Spinner::new(|| environment.activation_path(&flox)),
        }
        .spin()?;

        // We don't have access to the current PS1 (it's not exported), so we
        // can't modify it. Instead set FLOX_PROMPT_ENVIRONMENTS and let the
        // activation script set PS1 based on that.
        let flox_prompt_environments = env::var(FLOX_PROMPT_ENVIRONMENTS_VAR)
            .map_or(prompt_name.clone(), |prompt_environments| {
                format!("{prompt_name} {prompt_environments}")
            });

        // Add to FLOX_ACTIVE_ENVIRONMENTS so we can detect what environments are active.
        let parent_path = environment.parent_path()?;
        let mut active_environments = vec![parent_path];
        if let Ok(existing_environments) = env::var(FLOX_ACTIVE_ENVIRONMENTS_VAR) {
            active_environments.extend(env::split_paths(&existing_environments));
        };
        let flox_active_environments = env::join_paths(active_environments).context(
            "Cannot activate environment because its path contains an invalid character",
        )?;

        // TODO more sophisticated detection?
        let shell = if let Ok(shell) = env::var("SHELL") {
            shell
        } else {
            bail!("SHELL must be set");
        };
        let mut command = Command::new(&shell);
        command
            .env(FLOX_PROMPT_ENVIRONMENTS_VAR, flox_prompt_environments)
            .env(FLOX_ENV_VAR, &activation_path)
            .env(FLOX_ACTIVE_ENVIRONMENTS_VAR, flox_active_environments)
            .env(
                "FLOX_PROMPT_COLOR_1",
                // default to SlateBlue3
                env::var("FLOX_PROMPT_COLOR_1").unwrap_or("61".to_string()),
            )
            .env(
                "FLOX_PROMPT_COLOR_2",
                // default to LightSalmon1
                env::var("FLOX_PROMPT_COLOR_2").unwrap_or("216".to_string()),
            );

        if shell.ends_with("bash") {
            command
                .arg("--rcfile")
                .arg(activation_path.join("activate").join("bash"));
        } else if shell.ends_with("zsh") {
            // From man zsh:
            // Commands are then read from $ZDOTDIR/.zshenv.  If the shell is a
            // login shell, commands are read from /etc/zprofile and then
            // $ZDOTDIR/.zprofile.  Then, if the shell is interactive, commands
            // are read from /etc/zshrc and then $ZDOTDIR/.zshrc.  Finally, if
            // the shell is a login shell, /etc/zlogin and $ZDOTDIR/.zlogin are
            // read.
            //
            // We want to add our customizations as late as possible in the
            // initialization process - if, e.g. the user has prompt
            // customizations, we want ours to go last. So we put our
            // customizations at the end of .zshrc, passing our customizations
            // using FLOX_ZSH_INIT_SCRIPT.
            // Otherwise, we want initialization to proceed as normal, so the
            // files in our ZDOTDIR source global rcs and user rcs.
            // We disable global rc files and instead source them manually so we
            // can control the ZDOTDIR they are run with - this is important
            // since macOS sets
            // HISTFILE=${ZDOTDIR:-$HOME}/.zsh_history
            // in /etc/zshrc.
            if let Ok(zdotdir) = env::var("ZDOTDIR") {
                command.env("FLOX_ORIG_ZDOTDIR", zdotdir);
            }
            command
                .env("ZDOTDIR", env!("FLOX_ZDOTDIR"))
                .env(
                    "FLOX_ZSH_INIT_SCRIPT",
                    activation_path.join("activate").join("zsh"),
                )
                .arg("--no-globalrcs");
        } else {
            bail!("Unsupported SHELL '{shell}'");
        };

        if !self.run_args.is_empty() {
            command.arg("-i");
            command.arg("-c");
            command.arg(self.run_args.join(" "));
        }

        debug!("running activation command: {:?}", command);
        let error = command.exec();

        // exec should never return

        bail!("Failed to exec subshell: {error}");
    }
}

/// Create an environment in the current directory
#[derive(Bpaf, Clone)]
pub struct Init {
    #[allow(dead_code)] // pending spec for `-e`, `--dir` behaviour
    #[bpaf(external(environment_args), group_help("Environment Options"))]
    environment_args: EnvironmentArgs,

    /// Directory to create the environment in (default: current directory)
    #[bpaf(long, short, argument("path"))]
    dir: Option<PathBuf>,

    /// Name of the environment
    ///
    /// "$(basename $PWD)" or "default" if in $HOME
    #[bpaf(long("name"), short('n'), argument("name"))]
    env_name: Option<EnvironmentName>,
}

impl Init {
    pub async fn handle(self, flox: Flox) -> Result<()> {
        subcommand_metric!("init");

        let dir = self.dir.unwrap_or_else(|| std::env::current_dir().unwrap());

        let home_dir = dirs::home_dir().unwrap();

        let env_name = if let Some(name) = self.env_name {
            name
        } else if dir == home_dir {
            "default".parse()?
        } else {
            dir.file_name()
                .map(|n| n.to_string_lossy().to_string())
                .context("Can't init in root")?
                .parse()?
        };

        let env = PathEnvironment::init(PathPointer::new(env_name), &dir, flox.temp_dir.clone())?;

        println!(
            indoc::indoc! {"
            ✨ Created environment {name} ({system})

            Next:
              $ flox search <package>    <- Search for a package
              $ flox install <package>   <- Install a package into an environment
              $ flox activate            <- Enter the environment
            "},
            name = env.name(),
            system = flox.system
        );
        Ok(())
    }
}

/// List packages installed in an environment
#[derive(Bpaf, Clone)]
pub struct List {
    #[bpaf(external(environment_select), fallback(Default::default()))]
    environment: EnvironmentSelect,
    #[bpaf(external(list_mode), fallback(ListMode::Extended))]
    list_mode: ListMode,
}

#[derive(Bpaf, Clone)]
pub enum ListMode {
    /// Show the raw contents of the manifest
    #[bpaf(long, short)]
    Config,
    /// Show only names
    #[bpaf(long("name"), short)]
    NameOnly,

    /// Show names, paths, and versions (default)
    #[bpaf(long, short)]
    Extended,

    /// Show detailed information as a table
    #[bpaf(long, short, hide)]
    Table,

    /// Detailed information such as priority and license
    #[bpaf(long, short)]
    All,
}

impl List {
    pub async fn handle(self, flox: Flox) -> Result<()> {
        subcommand_metric!("list");

        let mut env = self
            .environment
            .detect_concrete_environment(&flox, "list using")?
            .into_dyn_environment();

        let manifest_contents = env.manifest_content(&flox)?;
        match self.list_mode {
            ListMode::Config => println!("{}", manifest_contents),
            ListMode::NameOnly => {
                if let Some(pkgs) = list_packages(&manifest_contents)? {
                    pkgs.iter().for_each(|pkg| println!("{}", pkg));
                }
            },
            ListMode::Extended => self.print_extended(&flox, &mut *env)?,
            ListMode::Table => self.print_table(&flox, &mut *env)?,
            ListMode::All => self.print_detail(&flox, &mut *env)?,
        }

        Ok(())
    }

    fn print_extended(&self, flox: &Flox, env: &mut dyn Environment) -> Result<()> {
        let lockfile_path = env
            .lockfile_path(flox)
            .context("Could not get lockfile path")?;
        if !lockfile_path.exists() {
            Dialog {
                message: "No lockfile found for environment, building...",
                help_message: None,
                typed: Spinner::new(|| env.build(flox)),
            }
            .spin()
            .context("Failed to build environment")?;
        }

        let lockfile: TypedLockedManifest =
            serde_json::from_str(std::fs::read_to_string(lockfile_path)?.as_str())?;

        lockfile
            .list_packages(&flox.system)
            .into_iter()
            .for_each(|p| {
                println!(
                    "{id}: {path} ({version})",
                    id = p.name,
                    path = p.info.rel_path.join("."),
                    version = p.info.version
                )
            });
        Ok(())
    }

    fn print_table(&self, flox: &Flox, env: &mut dyn Environment) -> Result<()> {
        let lockfile_path = env
            .lockfile_path(flox)
            .context("Could not get lockfile path")?;
        if !lockfile_path.exists() {
            Dialog {
                message: "No lockfile found for environment, building...",
                help_message: None,
                typed: Spinner::new(|| env.build(flox)),
            }
            .spin()
            .context("Failed to build environment")?;
        }

        let lockfile: TypedLockedManifest =
            serde_json::from_str(std::fs::read_to_string(lockfile_path)?.as_str())?;

        let mut table = Table::new();
        table.set_header(vec![
            "Package ID",
            "Path",
            "pname",
            "Version",
            "Priority",
            "License",
            "Unfree",
            "Broken",
        ]);

        for p in lockfile.list_packages(&flox.system).into_iter() {
            table.add_row(vec![
                p.name,
                p.info.rel_path.join("."),
                p.info.pname,
                p.info.version,
                p.priority.to_string(),
                p.info.license.unwrap_or_else(|| "N/A".to_string()),
                p.info.unfree.to_string(),
                p.info.broken.to_string(),
            ]);
        }

        println!("{table}");

        Ok(())
    }

    fn print_detail(&self, flox: &Flox, env: &mut dyn Environment) -> Result<()> {
        let lockfile_path = env
            .lockfile_path(flox)
            .context("Could not get lockfile path")?;
        if !lockfile_path.exists() {
            Dialog {
                message: "No lockfile found for environment, building...",
                help_message: None,
                typed: Spinner::new(|| env.build(flox)),
            }
            .spin()
            .context("Failed to build environment")?;
        }

        let lockfile: TypedLockedManifest =
            serde_json::from_str(std::fs::read_to_string(lockfile_path)?.as_str())?;

        for InstalledPackage {
            name,
            info:
                PackageInfo {
                    broken,
                    license,
                    pname,
                    unfree,
                    version,
                    description,
                    rel_path,
                },
            priority,
        } in lockfile
            .list_packages(&flox.system)
            .into_iter()
            .sorted_by_key(|p| p.priority)
        {
            let message = formatdoc! {"
                {name}: ({pname})
                  Description: {description}
                  Path:     {rel_path}
                  Priority: {priority}
                  Version:  {version}
                  License:  {license}
                  Unfree:   {unfree}
                  Broken:   {broken}
                ",
                description = description.unwrap_or_else(|| "N/A".to_string()),
                license = license.unwrap_or_else(|| "N/A".to_string()),
                rel_path = rel_path.join("."),
            };

            println!("{message}");
        }

        Ok(())
    }
}

fn environment_description(environment: &ConcreteEnvironment) -> Result<String, EnvironmentError2> {
    Ok(match environment {
        ConcreteEnvironment::Remote(environment) => {
            format!("{}/{} (remote)", environment.owner(), environment.name(),)
        },
        ConcreteEnvironment::Managed(environment) => {
            format!(
                "{}/{} at {}",
                environment.owner(),
                environment.name(),
                environment.path.to_string_lossy()
            )
        },
        ConcreteEnvironment::Path(environment) => {
            format!(
                "{} at {}",
                environment.name(),
                environment.parent_path()?.to_string_lossy()
            )
        },
    })
}

/// Generate a description for an environment that has not yet been opened.
///
/// TODO: we should share this implementation with environment_description().
pub fn hacky_environment_description(
    uninitialized: &UninitializedEnvironment,
) -> Result<String, EnvironmentError2> {
    Ok(match &uninitialized.pointer {
        EnvironmentPointer::Managed(managed_pointer) => {
            format!(
                "{}/{} at {}",
                managed_pointer.owner,
                managed_pointer.name,
                uninitialized.path.to_string_lossy(),
            )
        },
        EnvironmentPointer::Path(path_pointer) => {
            format!(
                "{} at {}",
                path_pointer.name,
                uninitialized.path.to_string_lossy()
            )
        },
    })
}

/// Install a package into an environment
#[derive(Bpaf, Clone)]
pub struct Install {
    #[allow(dead_code)] // pending spec for `-e`, `--dir` behaviour
    #[bpaf(external(environment_args), group_help("Environment Options"))]
    environment_args: EnvironmentArgs,

    #[bpaf(external(environment_select), fallback(Default::default()))]
    environment: EnvironmentSelect,

    /// Option to specify a package ID
    #[bpaf(external(pkg_with_id_option), many)]
    id: Vec<PkgWithIdOption>,

    #[bpaf(positional("packages"))]
    packages: Vec<String>,
}

#[derive(Debug, Bpaf, Clone)]
#[bpaf(adjacent)]
#[allow(clippy::manual_non_exhaustive)]
pub struct PkgWithIdOption {
    /// Install a package and assign an explicit ID
    #[bpaf(long("id"), short('i'))]
    _option: (),
    /// ID of the package to install
    #[bpaf(positional("id"))]
    pub id: String,
    /// Path to the package to install as shown by `flox search`
    #[bpaf(positional("package"))]
    pub path: String,
}

impl Install {
    pub async fn handle(self, flox: Flox) -> Result<()> {
        subcommand_metric!("install");

        debug!(
            "installing packages [{}] to {:?}",
            self.packages.as_slice().join(", "),
            self.environment
        );
        let concrete_environment = self
            .environment
            .detect_concrete_environment(&flox, "install to")?;
        let description = environment_description(&concrete_environment)?;
        let mut environment = concrete_environment.into_dyn_environment();
        let mut packages = self
            .packages
            .iter()
            .map(|p| PackageToInstall::from_str(p))
            .collect::<Result<Vec<_>, _>>()?;
        packages.extend(self.id.iter().map(|p| PackageToInstall {
            id: p.id.clone(),
            path: p.path.clone(),
            version: None,
            input: None,
        }));
        if packages.is_empty() {
            bail!("Must specify at least one package");
        }

        let installation = Dialog {
            message: &format!("Installing packages to environment {description}..."),
            help_message: None,
            typed: Spinner::new(|| environment.install(&packages, &flox)),
        }
        .spin()?;

        if installation.new_manifest.is_some() {
            // Print which new packages were installed
            for pkg in packages.iter() {
                if let Some(false) = installation.already_installed.get(&pkg.id) {
                    info!("✅ '{}' installed to environment {description}", pkg.id);
                } else {
                    info!(
                        "⚠️  package with id '{}' already installed to environment {description}",
                        pkg.id
                    );
                }
            }
        } else {
            for pkg in packages.iter() {
                info!(
                    "⚠️  package with id '{}' already installed to environment {description}",
                    pkg.id
                );
            }
        }
        Ok(())
    }
}

/// Uninstall installed packages from an environment
#[derive(Bpaf, Clone)]
pub struct Uninstall {
    #[bpaf(external(environment_select), fallback(Default::default()))]
    environment: EnvironmentSelect,

    #[bpaf(positional("PACKAGES"), some("Must specify at least one package"))]
    packages: Vec<String>,
}

impl Uninstall {
    pub async fn handle(self, flox: Flox) -> Result<()> {
        subcommand_metric!("uninstall");

        debug!(
            "uninstalling packages [{}] from {:?}",
            self.packages.as_slice().join(", "),
            self.environment
        );
        let concrete_environment = self
            .environment
            .detect_concrete_environment(&flox, "uninstall from")?;
        let description = environment_description(&concrete_environment)?;
        let mut environment = concrete_environment.into_dyn_environment();

        let _ = Dialog {
            message: &format!("Uninstalling packages from environment {description}..."),
            help_message: None,
            typed: Spinner::new(|| environment.uninstall(self.packages.clone(), &flox)),
        }
        .spin()?;

        // Note, you need two spaces between this emoji and the package name
        // otherwise they appear right next to each other.
        self.packages
            .iter()
            .for_each(|p| info!("🗑️  '{p}' uninstalled from environment {description}"));
        Ok(())
    }
}

/// delete builds of non-current versions of an environment
#[derive(Bpaf, Clone)]
pub struct WipeHistory {
    #[allow(dead_code)] // pending spec for `-e`, `--dir` behaviour
    #[bpaf(external(environment_args), group_help("Environment Options"))]
    environment_args: EnvironmentArgs,

    #[bpaf(external(environment_select), fallback(Default::default()))]
    environment: EnvironmentSelect,
}

impl WipeHistory {
    pub async fn handle(self, flox: Flox) -> Result<()> {
        subcommand_metric!("wipe-history");

        let env = self
            .environment
            .detect_concrete_environment(&flox, "wipe history of")?
            .into_dyn_environment();

        if env.delete_symlinks()? {
            // The flox nix instance is created with `--quiet --quiet`
            // because nix logs are passed to stderr unfiltered.
            // nix store gc logs are more useful,
            // thus we use 3 `--verbose` to have them appear.
            let nix = flox.nix::<NixCommandLine>(vec![
                "--verbose".to_string(),
                "--verbose".to_string(),
                "--verbose".to_string(),
            ]);
            let store_gc_command = StoreGc {
                ..StoreGc::default()
            };

            info!("Running garbage collection. This may take a while...");
            store_gc_command.run(&nix, &Default::default()).await?;
        } else {
            info!("No old generations found to clean up.")
        }
        Ok(())
    }
}

/// list environment generations with contents
#[derive(Bpaf, Clone)]
pub struct Generations {
    #[allow(dead_code)] // pending spec for `-e`, `--dir` behaviour
    #[bpaf(external(environment_args), group_help("Environment Options"))]
    environment_args: EnvironmentArgs,

    #[allow(dead_code)] // not yet handled in impl
    #[bpaf(long)]
    json: bool,

    #[allow(unused)] // Command currently forwarded
    #[bpaf(external(environment_select), fallback(Default::default()))]
    environment: EnvironmentSelect,
}

impl Generations {
    pub async fn handle(self, _flox: Flox) -> Result<()> {
        subcommand_metric!("generations");

        todo!("this command is planned for a future release")
    }
}

/// show all versions of an environment
#[derive(Bpaf, Clone)]
pub struct History {
    #[allow(dead_code)] // not yet handled in impl
    #[bpaf(long, short)]
    oneline: bool,

    #[allow(dead_code)] // pending spec for `-e`, `--dir` behaviour
    #[bpaf(external(environment_args), group_help("Environment Options"))]
    environment_args: EnvironmentArgs,

    #[allow(unused)] // Command currently forwarded
    #[bpaf(external(environment_select), fallback(Default::default()))]
    environment: EnvironmentSelect,
}

impl History {
    pub async fn handle(self, _flox: Flox) -> Result<()> {
        subcommand_metric!("history");

        todo!("this command is planned for a future release")
    }
}

/// Send environment to flox hub
#[derive(Bpaf, Clone)]
pub struct Push {
    /// Directory to push the environment from (default: current directory)
    dir: Option<PathBuf>,

    /// Owner to push push environment to (default: current user)
    #[bpaf(long, short)]
    owner: Option<EnvironmentOwner>,

    /// forceably overwrite the remote copy of the environment
    #[bpaf(long, short)]
    force: bool,
}

impl Push {
    pub async fn handle(self, mut flox: Flox) -> Result<()> {
        subcommand_metric!("push");

        if flox.floxhub_token.is_none() {
            if !Dialog::can_prompt() {
                let message = formatdoc! {"
                    You are not logged in to floxhub.

                    Can not automatically login to floxhub in non-interactive context.

                    To login you can either
                    * login to floxhub with 'flox auth login',
                    * set the 'floxhub_token' field to '<your token>' in your config
                    * set the '$FLOX_FLOXHUB_TOKEN=<your_token>' environment variable."
                };
                bail!(message);
            }

            info!("You are not logged in to floxhub. Logging in...");

            auth::login_flox(&mut flox).await?;
        }

        let dir = self.dir.unwrap_or_else(|| std::env::current_dir().unwrap());

        match EnvironmentPointer::open(&dir)? {
            EnvironmentPointer::Managed(managed_pointer) => {
                let message = Self::push_existing_message(&managed_pointer, self.force);

                Self::push_managed_env(&flox, managed_pointer, dir, self.force)
                    .context("Could not push managed environment")?;

                info!("{message}");
            },

            EnvironmentPointer::Path(path_pointer) => {
                let owner = if let Some(owner) = self.owner {
                    owner
                } else {
                    let base_url = std::env::var("FLOX_OAUTH_BASE_URL")
                        .unwrap_or(env!("OAUTH_BASE_URL").to_string());
                    let client = Auth0Client::new(
                        base_url,
                        flox.floxhub_token.clone().context("Need to be logged in")?,
                    );
                    let user_name = client
                        .get_username()
                        .await
                        .context("Could not get username from floxhub")?;
                    user_name
                        .parse::<EnvironmentOwner>()
                        .context("Invalid owner name")?
                };
                let env = Self::push_make_managed(&flox, path_pointer, &dir, owner, self.force)
                    .context("Could not push new environment")?;

                info!("{}", Self::push_new_message(env.pointer(), self.force));
            },
        }
        Ok(())
    }

    fn push_managed_env(
        flox: &Flox,
        managed_pointer: ManagedPointer,
        dir: PathBuf,
        force: bool,
    ) -> Result<()> {
        let mut env = ManagedEnvironment::open(flox, managed_pointer, dir.join(DOT_FLOX))
            .context("Could not open environment")?;
        env.push(force).context("Could not push environment")?;

        Ok(())
    }

    /// pushes a path environment in a directory to floxhub and makes it a managed environment
    fn push_make_managed(
        flox: &Flox,
        path_pointer: PathPointer,
        dir: &Path,
        owner: EnvironmentOwner,
        force: bool,
    ) -> Result<ManagedEnvironment> {
        let dot_flox_path = dir.join(DOT_FLOX);
        let path_environment =
            path_environment::PathEnvironment::open(path_pointer, dot_flox_path, &flox.temp_dir)?;

        let env =
            ManagedEnvironment::push_new(flox, path_environment, owner.parse().unwrap(), force)
                .map_err(Self::convert_error)?;

        Ok(env)
    }

    fn convert_error(err: ManagedEnvironmentError) -> anyhow::Error {
        if let ManagedEnvironmentError::OpenFloxmeta(FloxmetaV2Error::LoggedOut) = err {
            anyhow!(indoc! {"
                Could not push environment: not logged in to floxhub.

                Please login to floxhub with `flox auth login`
                "})
        } else {
            anyhow!(err)
        }
    }

    /// construct a message for an updated environment
    ///
    /// todo: add floxhub base url when it's available
    fn push_existing_message(env: &ManagedPointer, force: bool) -> String {
        let web_url = &env.floxhub_url;
        let owner = &env.owner;
        let name = &env.name;

        let suffix = if force { " (forced)" } else { "" };

        formatdoc! {"
            🚀  updated -> {owner}/{name}{suffix}

            Pull this environment with 'flox pull {owner}/{name}'.
            You can see this environment at {web_url}{owner}/{name}.
        "}
    }

    /// construct a message for a newly created environment
    ///
    /// todo: add floxhub base url when it's available
    fn push_new_message(env: &ManagedPointer, force: bool) -> String {
        let web_url = &env.floxhub_url;
        let owner = &env.owner;
        let name = &env.name;

        let suffix = if force { " (forced)" } else { "" };

        formatdoc! {"
            🚀  created -> {owner}/{name}{suffix}

            Pull this environment with 'flox pull {owner}/{name}'.
            You can see this environment at {web_url}{owner}/{name}.
        "}
    }
}

#[derive(Debug, Clone, Bpaf)]
enum PullSelect {
    New {
        /// Directory to create the environment in (default: current directory)
        dir: Option<PathBuf>,
        /// ID of the environment to pull
        #[bpaf(long, short, argument("owner/name"))]
        remote: EnvironmentRef,
    },
    NewAbbreviated {
        /// Directory to create the environment in (default: current directory)
        dir: Option<PathBuf>,
        /// ID of the environment to pull
        #[bpaf(positional("owner/name"))]
        remote: EnvironmentRef,
    },
    Existing {
        /// Directory containing a managed environment to pull
        dir: Option<PathBuf>,
        /// forceably overwrite the local copy of the environment
        #[bpaf(long, short)]
        force: bool,
    },
}

impl Default for PullSelect {
    fn default() -> Self {
        PullSelect::Existing {
            dir: Default::default(),
            force: Default::default(),
        }
    }
}

/// Pull environment from flox hub
#[derive(Bpaf, Clone)]
pub struct Pull {
    #[bpaf(external(pull_select), fallback(Default::default()))]
    pull_select: PullSelect,
}

impl Pull {
    pub async fn handle(self, flox: Flox) -> Result<()> {
        subcommand_metric!("pull");

        match self.pull_select {
            PullSelect::New { dir, remote } | PullSelect::NewAbbreviated { dir, remote } => {
                let (start, complete) = Self::pull_new_messages(dir.as_deref(), &remote);

                let dir = dir.unwrap_or_else(|| std::env::current_dir().unwrap());

                debug!("Resolved user intent: pull {remote:?} into {dir:?}");

                Dialog {
                    message: &start,
                    help_message: None,
                    typed: Spinner::new(|| {
                        Self::pull_new_environment(&flox, dir.join(DOT_FLOX), remote)
                    }),
                }
                .spin()?;

                info!("{complete}");
            },
            PullSelect::Existing { dir, force } => {
                let dir = dir.unwrap_or_else(|| std::env::current_dir().unwrap());

                debug!("Resolved user intent: pull changes for environment found in {dir:?}");

                let pointer = {
                    let p = EnvironmentPointer::open(&dir)
                        .with_context(|| format!("No environment found in {dir:?}"))?;
                    match p {
                        EnvironmentPointer::Managed(managed_pointer) => managed_pointer,
                        EnvironmentPointer::Path(_) => bail!("Cannot pull into a path environment"),
                    }
                };

                let (start, complete) = Self::pull_existing_messages(&pointer, force);
                info!("{start}");

                Dialog {
                    message: &start,
                    help_message: None,
                    typed: Spinner::new(|| {
                        Self::pull_existing_environment(&flox, dir.join(DOT_FLOX), pointer, force)
                    }),
                }
                .spin()?;

                info!("{complete}");
            },
        }

        Ok(())
    }

    /// Update an existing environment with the latest version from floxhub
    ///
    /// Opens the environment and calls [ManagedEnvironment::pull] on it,
    /// which will update the lockfile.
    fn pull_existing_environment(
        flox: &Flox,
        dot_flox_path: PathBuf,
        pointer: ManagedPointer,
        force: bool,
    ) -> Result<()> {
        let mut env = ManagedEnvironment::open(flox, pointer, dot_flox_path)
            .context("Could not open environment")?;
        env.pull(force).context("Could not pull environment")?;
        env.build(flox).context("Could not build environment")?;

        Ok(())
    }

    /// Pull a new environment from floxhub into the given directory
    ///
    /// This will create a new environment in the given directory.
    /// Uses [ManagedEnvironment::open] which will try to clone the environment.
    ///
    /// If the directory already exists, this will fail early.
    /// If opening the environment fails, the .flox/ directory will be cleaned up.
    fn pull_new_environment(
        flox: &Flox,
        dot_flox_path: PathBuf,
        env_ref: EnvironmentRef,
    ) -> Result<()> {
        if dot_flox_path.exists() {
            bail!("Cannot pull a new environment into an existing one")
        }
        let pointer = ManagedPointer::new(
            env_ref.owner().clone(),
            env_ref.name().clone(),
            &flox.floxhub,
        );

        let pointer_content =
            serde_json::to_string_pretty(&pointer).context("Could not serialize pointer")?;
        let pointer_path = dot_flox_path.join(ENVIRONMENT_POINTER_FILENAME);

        fs::create_dir_all(&dot_flox_path).context("Could not create .flox/ directory")?;
        fs::write(pointer_path, pointer_content).context("Could not write pointer")?;

        let result =
            ManagedEnvironment::open(flox, pointer, &dot_flox_path).map_err(Self::convert_error);
        match result {
            Err(err) => {
                fs::remove_dir_all(dot_flox_path).context("Could not clean up .flox/ directory")?;
                Err(err)?;
            },
            Ok(mut env) => env.build(flox).context("Could not build environment")?,
        }
        Ok(())
    }

    fn convert_error(err: ManagedEnvironmentError) -> anyhow::Error {
        if let ManagedEnvironmentError::OpenFloxmeta(FloxmetaV2Error::LoggedOut) = err {
            anyhow!(indoc! {"
                Could not pull environment: not logged in to floxhub.

                Please login to floxhub with `flox auth login`
                "})
        } else {
            anyhow!(err)
        }
    }

    /// construct a message for pulling a new environment
    ///
    /// todo: add floxhub base url when it's available
    fn pull_new_messages(dir: Option<&Path>, env_ref: &EnvironmentRef) -> (String, String) {
        let mut start_message =
            format!("⬇️ remote: pulling and building {env_ref} from https://hub.flox.dev");
        if let Some(dir) = dir {
            start_message += &format!(" into {dir}", dir = dir.display());
        } else {
            start_message += " into the current directory";
        };

        let complete_message = formatdoc! {"
            ✨ pulled {env_ref} from https://hub.flox.dev

            You can activate this environment with 'flox activate'
        "};

        (start_message, complete_message)
    }

    /// construct a message for pulling an existing environment
    ///
    /// todo: add floxhub base url when it's available
    fn pull_existing_messages(pointer: &ManagedPointer, force: bool) -> (String, String) {
        let owner = &pointer.owner;
        let name = &pointer.name;

        let start_message =
            format!("⬇️ remote: pulling and building {owner}/{name} from https://hub.flox.dev",);

        let suffix: &str = if force { " (forced)" } else { "" };

        let complete_message = formatdoc! {"
            ✨ pulled {owner}/{name} from https://hub.flox.dev{suffix}

            You can activate this environment with 'flox activate'
        "};

        (start_message, complete_message)
    }
}

/// rollback to the previous generation of an environment
#[derive(Bpaf, Clone)]
pub struct Rollback {
    #[allow(dead_code)] // pending spec for `-e`, `--dir` behaviour
    #[bpaf(external(environment_args), group_help("Environment Options"))]
    environment_args: EnvironmentArgs,

    #[bpaf(long, short, argument("ENV"))]
    #[allow(dead_code)] // not yet handled in impl
    environment: Option<EnvironmentRef>,

    /// Generation to roll back to.
    ///
    /// If omitted, defaults to the previous generation.
    #[allow(dead_code)] // not yet handled in impl
    #[bpaf(argument("GENERATION"))]
    to: Option<u32>,
}
impl Rollback {
    pub async fn handle(self, _flox: Flox) -> Result<()> {
        subcommand_metric!("rollback");

        todo!("this command is planned for a future release")
    }
}

/// switch to a specific generation of an environment
#[derive(Bpaf, Clone)]
pub struct SwitchGeneration {
    #[allow(dead_code)] // pending spec for `-e`, `--dir` behaviour
    #[bpaf(external(environment_args), group_help("Environment Options"))]
    environment_args: EnvironmentArgs,

    #[allow(unused)] // Command currently forwarded
    #[bpaf(external(environment_select), fallback(Default::default()))]
    environment: EnvironmentSelect,

    #[allow(dead_code)] // not yet handled in impl
    #[bpaf(positional("GENERATION"))]
    generation: u32,
}

impl SwitchGeneration {
    pub async fn handle(self, _flox: Flox) -> Result<()> {
        subcommand_metric!("switch-generation");

        todo!("this command is planned for a future release")
    }
}

#[derive(Debug, Bpaf, Clone)]
pub enum EnvironmentOrGlobalSelect {
    Environment(#[bpaf(external(environment_select))] EnvironmentSelect),
    /// Update inputs used by 'search' and 'show' outside of an environment
    #[bpaf(long("global"))]
    Global,
}

impl Default for EnvironmentOrGlobalSelect {
    fn default() -> Self {
        EnvironmentOrGlobalSelect::Environment(Default::default())
    }
}

/// Update an environment's inputs
#[derive(Bpaf, Clone)]
pub struct Update {
    #[allow(dead_code)] // pending spec for `-e`, `--dir` behaviour
    #[bpaf(external(environment_args), group_help("Environment Options"))]
    environment_args: EnvironmentArgs,

    #[bpaf(external(environment_or_global_select), fallback(Default::default()))]
    environment_or_global: EnvironmentOrGlobalSelect,

    #[bpaf(positional("INPUTS"))]
    inputs: Vec<String>,
}
impl Update {
    pub async fn handle(self, flox: Flox) -> Result<()> {
        subcommand_metric!("update");

        let ((old_lockfile, new_lockfile), global, description) = match self.environment_or_global {
            EnvironmentOrGlobalSelect::Environment(ref environment_select) => {
                let concrete_environment =
                    environment_select.detect_concrete_environment(&flox, "update")?;

                let description = Some(environment_description(&concrete_environment)?);

                (
                    self.update_manifest(flox, concrete_environment)?,
                    false,
                    description,
                )
            },
            EnvironmentOrGlobalSelect::Global => (self.update_global_manifest(flox)?, true, None),
        };

        if let Some(ref old_lockfile) = old_lockfile {
            if new_lockfile.registry.inputs == old_lockfile.registry.inputs {
                if global {
                    info!("ℹ️  All global inputs are up-to-date.");
                } else {
                    info!(
                        "ℹ️  All inputs are up-to-date in environment {}.",
                        description.as_ref().unwrap()
                    );
                }

                return Ok(());
            }
        }

        let mut inputs_to_scrape: Vec<&Input> = vec![];

        for (input_name, new_input) in &new_lockfile.registry.inputs {
            let old_input = old_lockfile
                .as_ref()
                .and_then(|old| old.registry.inputs.get(input_name));
            match old_input {
                // unchanged input
                Some(old_input) if old_input == new_input => continue, // dont need to scrape
                // updated input
                Some(_) if global => info!("⬆️  Updated global input '{}'.", input_name),
                Some(_) => info!(
                    "⬆️  Updated input '{}' in environment {}.",
                    input_name,
                    description.as_ref().unwrap()
                ),
                // new input
                None if global => info!("🔒️  Locked global input '{}'.", input_name),
                None => info!(
                    "🔒️  Locked input '{}' in environment {}.",
                    input_name,
                    description.as_ref().unwrap(),
                ),
            }
            inputs_to_scrape.push(new_input);
        }

        if let Some(old_lockfile) = old_lockfile {
            for (input_name, _) in old_lockfile.registry.inputs {
                if !new_lockfile.registry.inputs.contains_key(&input_name) {
                    if global {
                        info!(
                            "🗑️  Removed unused input '{}' from global lockfile.",
                            input_name
                        );
                    } else {
                        info!(
                            "🗑️  Removed unused input '{}' from lockfile for environment {}.",
                            input_name,
                            description.as_ref().unwrap()
                        );
                    }
                }
            }
        }

        if inputs_to_scrape.is_empty() {
            return Ok(());
        }

        // TODO: make this async when scraping multiple inputs
        let results: Vec<Result<()>> = Dialog {
            message: "Generating databases for updated inputs...",
            help_message: (inputs_to_scrape.len() > 1).then_some("This may take a while."),
            typed: Spinner::new(|| {
                inputs_to_scrape
                    .iter() // TODO: rayon::par_iter
                    .map(|input| Self::scrape_input(&input.from))
                    .collect()
            }),
        }
        .spin();

        for result in results {
            result?;
        }

        Ok(())
    }

    /// TODO: factor out common code with [CoreEnvironment::update]
    fn update_global_manifest(&self, flox: Flox) -> Result<UpdateResult> {
        let lockfile_path = global_manifest_lockfile_path(&flox);

        let mut pkgdb_cmd = Command::new(Path::new(&*PKGDB_BIN));
        pkgdb_cmd
            .args(["manifest", "update"])
            .arg("--ga-registry")
            .arg("--global-manifest")
            .arg(global_manifest_path(&flox));
<<<<<<< HEAD
        if lockfile_path.exists() {
            let canonical_lockfile_path = CanonicalPath::new(&lockfile_path)
                .map_err(CoreEnvironmentError::BadLockfilePath)?;
            pkgdb_cmd.arg("--lockfile").arg(canonical_lockfile_path);
        }
        pkgdb_cmd.args(self.inputs);
=======
        let old_lockfile = if lockfile_path.exists() {
            let canonical_lockfile_path = lockfile_path.canonicalize().map_err(|e| {
                CoreEnvironmentError::BadLockfilePath(e, lockfile_path.to_path_buf())
            })?;
            pkgdb_cmd.arg("--lockfile").arg(&canonical_lockfile_path);
            Some(serde_json::from_slice(&fs::read(canonical_lockfile_path)?)?)
        } else {
            None
        };
        pkgdb_cmd.args(self.inputs.clone());
>>>>>>> 4f7ceb58

        debug!("updating global lockfile with command: {pkgdb_cmd:?}");
        let lockfile: Lockfile = serde_json::from_value(call_pkgdb(pkgdb_cmd)?)
            .map_err(CoreEnvironmentError::ParseUpdateOutput)?;

        debug!("writing lockfile to {}", lockfile_path.display());
        std::fs::write(
            lockfile_path,
            serde_json::to_string_pretty(&lockfile).unwrap(),
        )
        .context("updating global inputs failed")?;
        Ok((old_lockfile, lockfile))
    }

    fn update_manifest(
        &self,
        flox: Flox,
        concrete_environment: ConcreteEnvironment,
    ) -> Result<UpdateResult> {
        let mut environment = concrete_environment.into_dyn_environment();

        environment
            .update(&flox, self.inputs.clone())
            .context("updating environment failed")
    }

    fn scrape_input(input: &FlakeRef) -> Result<()> {
        let mut pkgdb_cmd = Command::new(Path::new(&*PKGDB_BIN));
        pkgdb_cmd
            .args(["scrape"])
            .arg(serde_json::to_string(&input)?)
            // TODO: this works for nixpkgs, but it won't work for anything else
            .arg("legacyPackages");

        debug!("scraping input: {pkgdb_cmd:?}");
        call_pkgdb(pkgdb_cmd)?;
        Ok(())
    }
}

#[derive(Bpaf, Clone)]
pub struct Upgrade {
    #[allow(dead_code)] // pending spec for `-e`, `--dir` behaviour
    #[bpaf(external(environment_args), group_help("Environment Options"))]
    environment_args: EnvironmentArgs,

    #[bpaf(external(environment_select), fallback(Default::default()))]
    environment: EnvironmentSelect,

    /// ID of a package or group name to upgrade
    #[bpaf(positional("package or group"))]
    groups_or_iids: Vec<String>,
}
impl Upgrade {
    pub async fn handle(self, flox: Flox) -> Result<()> {
        subcommand_metric!("upgrade");

        let concrete_environment = self
            .environment
            .detect_concrete_environment(&flox, "upgrade")?;

        let description = environment_description(&concrete_environment)?;

        let mut environment = concrete_environment.into_dyn_environment();

        let upgraded = environment
            .upgrade(&flox, &self.groups_or_iids)
            .context("upgrading environment failed")?
            .0;

        if upgraded.is_empty() {
            if self.groups_or_iids.is_empty() {
                info!("ℹ️  No packages need to be upgraded in environment {description}.");
            } else {
                info!(
                    "ℹ️  The specified packages do not need to be upgraded in environment {description}."
                );
            }
        } else {
            for package in upgraded {
                info!("⬆️  Upgraded '{package}' in environment {description}.");
            }
        }

        Ok(())
    }
}

#[derive(Bpaf, Clone, Debug)]
pub struct Containerize {
    #[allow(unused)]
    #[bpaf(external(environment_select), fallback(Default::default()))]
    environment: EnvironmentSelect,
}
impl Containerize {
    pub async fn handle(self, _flox: Flox) -> Result<()> {
        subcommand_metric!("containerize");

        todo!("this command is planned for a future release");
    }
}<|MERGE_RESOLUTION|>--- conflicted
+++ resolved
@@ -35,11 +35,14 @@
     FLOX_PROMPT_ENVIRONMENTS_VAR,
 };
 use flox_rust_sdk::models::floxmetav2::FloxmetaV2Error;
-<<<<<<< HEAD
-use flox_rust_sdk::models::lockfile::{InstalledPackage, PackageInfo, TypedLockedManifest};
-=======
-use flox_rust_sdk::models::lockfile::{FlakeRef, Input, Lockfile};
->>>>>>> 4f7ceb58
+use flox_rust_sdk::models::lockfile::{
+    FlakeRef,
+    Input,
+    InstalledPackage,
+    LockedManifest,
+    PackageInfo,
+    TypedLockedManifest,
+};
 use flox_rust_sdk::models::manifest::{list_packages, PackageToInstall};
 use flox_rust_sdk::models::pkgdb::{call_pkgdb, PKGDB_BIN};
 use flox_rust_sdk::nix::command::StoreGc;
@@ -1411,20 +1414,34 @@
     pub async fn handle(self, flox: Flox) -> Result<()> {
         subcommand_metric!("update");
 
-        let ((old_lockfile, new_lockfile), global, description) = match self.environment_or_global {
+        let (old_lockfile, new_lockfile, global, description) = match self.environment_or_global {
             EnvironmentOrGlobalSelect::Environment(ref environment_select) => {
                 let concrete_environment =
                     environment_select.detect_concrete_environment(&flox, "update")?;
 
                 let description = Some(environment_description(&concrete_environment)?);
-
+                let (old_manifest, new_manifest) =
+                    self.update_manifest(flox, concrete_environment)?;
                 (
-                    self.update_manifest(flox, concrete_environment)?,
+                    old_manifest
+                        .map(TypedLockedManifest::try_from)
+                        .transpose()?,
+                    TypedLockedManifest::try_from(new_manifest)?,
                     false,
                     description,
                 )
             },
-            EnvironmentOrGlobalSelect::Global => (self.update_global_manifest(flox)?, true, None),
+            EnvironmentOrGlobalSelect::Global => {
+                let (old_manifest, new_manifest) = self.update_global_manifest(flox)?;
+                (
+                    old_manifest
+                        .map(TypedLockedManifest::try_from)
+                        .transpose()?,
+                    TypedLockedManifest::try_from(new_manifest)?,
+                    true,
+                    None,
+                )
+            },
         };
 
         if let Some(ref old_lockfile) = old_lockfile {
@@ -1522,28 +1539,18 @@
             .arg("--ga-registry")
             .arg("--global-manifest")
             .arg(global_manifest_path(&flox));
-<<<<<<< HEAD
-        if lockfile_path.exists() {
+        let old_lockfile = if lockfile_path.exists() {
             let canonical_lockfile_path = CanonicalPath::new(&lockfile_path)
                 .map_err(CoreEnvironmentError::BadLockfilePath)?;
-            pkgdb_cmd.arg("--lockfile").arg(canonical_lockfile_path);
-        }
-        pkgdb_cmd.args(self.inputs);
-=======
-        let old_lockfile = if lockfile_path.exists() {
-            let canonical_lockfile_path = lockfile_path.canonicalize().map_err(|e| {
-                CoreEnvironmentError::BadLockfilePath(e, lockfile_path.to_path_buf())
-            })?;
             pkgdb_cmd.arg("--lockfile").arg(&canonical_lockfile_path);
             Some(serde_json::from_slice(&fs::read(canonical_lockfile_path)?)?)
         } else {
             None
         };
         pkgdb_cmd.args(self.inputs.clone());
->>>>>>> 4f7ceb58
 
         debug!("updating global lockfile with command: {pkgdb_cmd:?}");
-        let lockfile: Lockfile = serde_json::from_value(call_pkgdb(pkgdb_cmd)?)
+        let lockfile: LockedManifest = serde_json::from_value(call_pkgdb(pkgdb_cmd)?)
             .map_err(CoreEnvironmentError::ParseUpdateOutput)?;
 
         debug!("writing lockfile to {}", lockfile_path.display());
