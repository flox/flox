--- conflicted
+++ resolved
@@ -1444,14 +1444,7 @@
         .spin();
 
         match result {
-<<<<<<< HEAD
             Ok(_) => {},
-=======
-            Ok(_) => {
-                fs::rename(temp_dot_flox_dir, dot_flox_path)
-                    .context("Could not move .flox/ directory")?;
-            },
->>>>>>> c53d08d2
             Err(EnvironmentError2::Core(CoreEnvironmentError::LockedManifest(
                 LockedManifestError::BuildEnv(CallPkgDbError::PkgDbError(PkgDbError {
                     exit_code: 123,
