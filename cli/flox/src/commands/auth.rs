use std::sync::atomic::{AtomicBool, Ordering};
use std::sync::Arc;

use anyhow::{bail, Context, Result};
use bpaf::Bpaf;
use chrono::offset::Utc;
use chrono::{DateTime, Duration};
use flox_rust_sdk::flox::{Flox, FloxhubToken};
use indoc::{eprintdoc, formatdoc};
use log::{debug, info};
use oauth2::basic::BasicClient;
use oauth2::{
    AuthUrl,
    ClientId,
    DeviceAuthorizationUrl,
    Scope,
    StandardDeviceAuthorizationResponse,
    TokenResponse,
    TokenUrl,
};
use serde::Serialize;
use url::Url;

use crate::commands::general::update_config;
use crate::config::Config;
use crate::subcommand_metric;
use crate::utils::dialog::{Checkpoint, Dialog};
use crate::utils::openers::Browser;

#[derive(Debug, Default, Clone, Serialize)]
pub struct Credential {
    pub token: String,
    pub expiry: String,
}

/// construct an oauth client using compile time constants or environment variables
///
/// Environment variables can be used to override the compile time constants during testing.
/// For use in production, the compile time constants should be used.
/// For multitenency, we will integrate with the config subsystem later.
fn create_oauth_client() -> Result<BasicClient> {
    let auth_url = AuthUrl::new(
        std::env::var("_FLOX_OAUTH_AUTH_URL").unwrap_or(env!("OAUTH_AUTH_URL").to_string()),
    )
    .context("Invalid auth url")?;
    let token_url = TokenUrl::new(
        std::env::var("_FLOX_OAUTH_TOKEN_URL").unwrap_or(env!("OAUTH_TOKEN_URL").to_string()),
    )
    .context("Invalid token url")?;
    let device_auth_url = DeviceAuthorizationUrl::new(
        std::env::var("_FLOX_OAUTH_DEVICE_AUTH_URL")
            .unwrap_or(env!("OAUTH_DEVICE_AUTH_URL").to_string()),
    )
    .context("Invalid device auth url")?;
    let client_id = ClientId::new(
        std::env::var("_FLOX_OAUTH_CLIENT_ID").unwrap_or(env!("OAUTH_CLIENT_ID").to_string()),
    );
    let client = BasicClient::new(client_id, None, auth_url, Some(token_url))
        .set_device_authorization_url(device_auth_url);
    Ok(client)
}

pub async fn authorize(client: BasicClient, floxhub_url: &Url) -> Result<Credential> {
    if !Dialog::can_prompt() {
        bail!("Cannot prompt for user input")
    }

    let details: StandardDeviceAuthorizationResponse = client
        .exchange_device_code()
        .unwrap()
        .add_scope(Scope::new("openid".to_string()))
        .add_scope(Scope::new("profile".to_string()))
        .add_extra_param(
            "audience".to_string(),
            "https://hub.flox.dev/api".to_string(),
        )
        .request_async(oauth2::reqwest::async_http_client)
        .await
        .context("Could not request device code")?;

    debug!("Device code details: {details:#?}");

    let opener = Browser::detect();

    let done = Arc::new(AtomicBool::default());

    match opener {
        Ok(opener) => {
            let message = formatdoc! {"
            First copy your one-time code: {code}

            Press enter to open {url} in your browser...
            ",
                url = floxhub_url.host_str().unwrap_or(floxhub_url.as_str()),
                code = details.user_code().secret()
            };

            debug!(
                "Waiting for user to enter code (timeout: {}s)",
                details.expires_in().as_secs()
            );

            Dialog {
                message: &message,
                help_message: None,
                typed: Checkpoint,
            }
            .checkpoint()?;

            let url = details.verification_uri().url().as_str();
            let mut command = opener.to_command();
            command.arg(url);

            if command.spawn().is_err() {
                info!("Could not open browser. Please open the following URL manually: {url}");
            }
        },
        Err(e) => {
            debug!("Unable to open browser: {e}");

            eprintdoc! {"
            Go to {url} in your browser

            Then enter your one-time code: {code}
            ",
                url = details.verification_uri().url(),
                code = details.user_code().secret()
            };
        },
    }

    let token = client
        .exchange_device_access_token(&details)
        .request_async(
            oauth2::reqwest::async_http_client,
            tokio::time::sleep,
            Some(details.expires_in()),
        )
        .await
        .context("Could not authorize via oauth")?;

    done.store(true, Ordering::Relaxed);

    Ok(Credential {
        token: token.access_token().secret().to_string(),
        expiry: calculate_expiry(token.expires_in().unwrap().as_secs() as i64),
    })
}

fn calculate_expiry(expires_in: i64) -> String {
    let expires_in = Duration::seconds(expires_in);
    let mut expiry: DateTime<Utc> = Utc::now();
    expiry += expires_in;
    expiry.to_rfc3339()
}

/// floxHub authentication commands
#[derive(Clone, Debug, Bpaf)]
pub enum Auth {
    /// Login to floxhub (requires an existing github account)
    #[bpaf(command)]
    Login,

    /// Logout from floxhub
    #[bpaf(command)]
    Logout,

    /// Get current username
    #[bpaf(command, hide)]
    User,
}

impl Auth {
    pub async fn handle(self, config: Config, mut flox: Flox) -> Result<()> {
        subcommand_metric!("auth2");

        match self {
            Auth::Login => {
                login_flox(&mut flox).await?;
                Ok(())
            },
            Auth::Logout => {
                create_oauth_client()?;

                if config.flox.floxhub_token.is_none() {
                    info!("You are not logged in");
                    return Ok(());
                }

                update_config::<String>(&flox.config_dir, &flox.temp_dir, "floxhub_token", None)
                    .context("Could not remove token from user config")?;

                info!("Logout successful");

                Ok(())
            },
            Auth::User => {
                let token = config.flox.floxhub_token.context("You are not logged in")?;
<<<<<<< HEAD

                let user = Auth0Client::new(
                    std::env::var("_FLOX_OAUTH_BASE_URL")
                        .unwrap_or(env!("OAUTH_BASE_URL").to_string()),
                    token,
                )
                .get_username()
                .await
                .context("Could not get user details")?;
                println!("{user}");
=======
                let handle = token.handle().context("Could not get user details")?;
                println!("{handle}");
>>>>>>> ecfbfc77
                Ok(())
            },
        }
    }
}

/// run the login flow
///
/// * updates the config file with the received token
/// * updates the floxhub_token field in the config struct
pub async fn login_flox(flox: &mut Flox) -> Result<()> {
    let client = create_oauth_client()?;
    let cred = authorize(client, flox.floxhub.base_url())
        .await
        .context("Could not authorize via oauth")?;

    debug!("Credentials received: {cred:#?}");
    debug!("Writing token to config");

    // set the token in the runtime config
    let token = flox.floxhub_token.insert(FloxhubToken::new(cred.token));
    let handle = token.handle().context("Could not get user details")?;

    // write the token to the config file
    update_config(
        &flox.config_dir,
        &flox.temp_dir,
        "floxhub_token",
        Some(token),
    )
    .context("Could not write token to config")?;

    info!("✅  Authentication complete");
    info!("✅  Logged in as {handle}");

    Ok(())
}<|MERGE_RESOLUTION|>--- conflicted
+++ resolved
@@ -196,21 +196,8 @@
             },
             Auth::User => {
                 let token = config.flox.floxhub_token.context("You are not logged in")?;
-<<<<<<< HEAD
-
-                let user = Auth0Client::new(
-                    std::env::var("_FLOX_OAUTH_BASE_URL")
-                        .unwrap_or(env!("OAUTH_BASE_URL").to_string()),
-                    token,
-                )
-                .get_username()
-                .await
-                .context("Could not get user details")?;
-                println!("{user}");
-=======
                 let handle = token.handle().context("Could not get user details")?;
                 println!("{handle}");
->>>>>>> ecfbfc77
                 Ok(())
             },
         }
