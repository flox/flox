--- conflicted
+++ resolved
@@ -9,26 +9,21 @@
 use crate::config::Config;
 
 mod logs;
-<<<<<<< HEAD
 mod restart;
-=======
 mod start;
->>>>>>> 13aa3aae
 mod status;
 mod stop;
 
 /// Services Commands.
 #[derive(Debug, Clone, Bpaf)]
 pub enum ServicesCommands {
-<<<<<<< HEAD
     /// Restart a service or services
     #[bpaf(command)]
     Restart(#[bpaf(external(restart::restart))] restart::Restart),
-=======
+
     /// Ensure a service or services are running
     #[bpaf(command, footer("Run 'man flox-services-start' for more details."))]
     Start(#[bpaf(external(start::start))] start::Start),
->>>>>>> 13aa3aae
 
     /// Status of a service or services
     #[bpaf(command, footer("Run 'man flox-services-status' for more details."))]
@@ -51,11 +46,8 @@
         }
 
         match self {
-<<<<<<< HEAD
             ServicesCommands::Restart(args) => args.handle(flox).await?,
-=======
             ServicesCommands::Start(args) => args.handle(config, flox).await?,
->>>>>>> 13aa3aae
             ServicesCommands::Status(args) => args.handle(flox).await?,
             ServicesCommands::Stop(args) => args.handle(flox).await?,
             ServicesCommands::Logs(args) => args.handle(flox).await?,
