#! /usr/bin/env bats
# -*- mode: bats; -*-
# ============================================================================ #
#
# Tests for service management
#
# bats file_tags=services
#
# ---------------------------------------------------------------------------- #

load test_support.bash

# ---------------------------------------------------------------------------- #

# Helpers for project based tests

project_setup() {
  export PROJECT_DIR="${BATS_TEST_TMPDIR?}/test"
  rm -rf "$PROJECT_DIR"
  mkdir -p "$PROJECT_DIR"
  pushd "$PROJECT_DIR" >/dev/null || return
}

project_teardown() {
  popd >/dev/null || return
  rm -rf "${PROJECT_DIR?}"
  unset PROJECT_DIR
}

# ---------------------------------------------------------------------------- #

watchdog_pids_called_with_arg() {
  # This is a hack to essentially do a `pgrep` without having access to `pgrep`.
  # The `ps` prints `<pid> <cmd>`, then we use two separate `grep`s so that the
  # grep command itself doesn't get listed when we search for the data dir.
  # The `cut` just extracts the PID.
  pattern="$1"
  # echo "PATTERN: $pattern" >&3
  ps_output="$(ps -eo pid,args)"
  # echo "PS: $ps_output" >&3
  klauses="$(echo "$ps_output" | grep klaus)"
  # echo "KLAUSES: $klauses" >&3
  matches="$(echo "$klauses" | grep "$pattern")"
  # echo "MATCHES: $matches" >&3
  # This is a load-bearing 'xargs', it strips leading/trailing whitespace that
  # trips up 'cut'
  pids="$(echo "$matches" | xargs | cut -d' ' -f1)"
  # echo "PIDS: $pids" >&3
  echo "$pids"
}

<<<<<<< HEAD
# Wait, with a poll and timeout, for a file to match some contents.
#
# This can be used to prevent race conditions where we expect something to
# happen _at least_ N times.
wait_for_file_content() {
  file="$1"
  expected="$2"

  run timeout 1s bash -c '
    while [ "$(cat '$file')" != "'$expected'" ]; do
      sleep 0.1s
    done
  '
  assert_success
=======
# TODO: not very DRY, but I just copied this into start_shuts_down_process_compose.sh
process_compose_pids_called_with_arg() {
  # This is a hack to essentially do a `pgrep` without having access to `pgrep`.
  # The `ps` prints `<pid> <cmd>`, then we use two separate `grep`s so that the
  # grep command itself doesn't get listed when we search for the data dir.
  # The `cut` just extracts the PID.
  pattern="$1"
  ps_output="$(ps -eo pid,args)"
  process_composes="$(echo "$ps_output" | grep process-compose)"
  matches="$(echo "$process_composes" | grep "$pattern")"
  # This is a load-bearing 'xargs', it strips leading/trailing whitespace that
  # trips up 'cut'
  pids="$(echo "$matches" | xargs | cut -d' ' -f1)"
  echo "$pids"
>>>>>>> 13aa3aae
}

setup() {
  common_test_setup
  setup_isolated_flox
  project_setup

  export _FLOX_USE_CATALOG_MOCK="$GENERATED_DATA/empty.json"
}

teardown() {
  project_teardown
  common_test_teardown
}

setup_sleeping_services() {
  run "$FLOX_BIN" init
  assert_success
  run "$FLOX_BIN" edit -f "${TESTS_DIR}/services/sleeping_services.toml"
  assert_success
}

setup_start_counter_services() {
  run "$FLOX_BIN" init
  assert_success
  run "$FLOX_BIN" edit -f "${TESTS_DIR}/services/start_counter_services.toml"
  assert_success
}

# ---------------------------------------------------------------------------- #
#
# NOTE: The following functionality is tested elsewhere:
#
#   - logs: providers/services.rs
#   - status: providers/services.rs
#   - remote environments: tests/environment-remotes.bats
#
# ---------------------------------------------------------------------------- #

@test "feature flag works" {
  RUST_LOG=flox=debug run "$FLOX_BIN" init
  refute_output --partial "service management enabled"
  unset output
  "$FLOX_BIN" delete -f
  RUST_LOG=flox=debug FLOX_FEATURES_SERVICES=true run "$FLOX_BIN" init
  assert_output --partial "service management enabled"
}

@test "can call process-compose" {
  run "$PROCESS_COMPOSE_BIN" version
  assert_success
  assert_output --partial "v1.9"
}

@test "process-compose can run generated config file" {
  export FLOX_FEATURES_SERVICES=true
  "$FLOX_BIN" init
  run "$FLOX_BIN" edit -f "${TESTS_DIR}/services/touch_file.toml"
  assert_success
  run "$FLOX_BIN" activate --start-services -- bash <(cat <<'EOF'
    source "${TESTS_DIR}/services/register_cleanup.sh"
EOF
)
  assert_success
  [ -e hello.txt ]
}

@test "'flox activate -s' error without feature flag" {
  export FLOX_FEATURES_SERVICES=false
  "$FLOX_BIN" init
  manifest_file="${TESTS_DIR}/services/touch_file.toml"
  run "$FLOX_BIN" edit -f "$manifest_file"
  assert_success
  unset output
  run "$FLOX_BIN" activate -s
  assert_failure
  assert_output --partial "Services are not enabled in this environment"
}

@test "can start redis-server and access it using redis-cli" {
  export FLOX_FEATURES_SERVICES=true

  run "$FLOX_BIN" init
  assert_success

  _FLOX_USE_CATALOG_MOCK="$GENERATED_DATA/resolve/redis.json" \
    run "$FLOX_BIN" edit -f "${TESTS_DIR}/services/redis.toml"
  assert_success

  run "$FLOX_BIN" activate --start-services -- bash <(cat <<'EOF'
    source "${TESTS_DIR}/services/register_cleanup.sh"
    timeout 2s bash -c '
      while ! redis-cli -p "${REDIS_PORT}" ping; do
        sleep 0.1
      done
    '
EOF
)
  assert_success
  assert_output --partial "PONG"
}

@test "services aren't started unless requested" {
  export FLOX_FEATURES_SERVICES=true
  setup_sleeping_services

  RUST_LOG=debug run "$FLOX_BIN" activate -- true
  assert_output --partial "start=false"
  assert_output --partial "will not start services"
}

# ---------------------------------------------------------------------------- #

# bats test_tags=services:restart
@test "restart: errors before restarting if any service doesn't exist" {
  export FLOX_FEATURES_SERVICES=true
  setup_start_counter_services

  run "$FLOX_BIN" activate --start-services -- bash <(cat <<'EOF'
    source "${TESTS_DIR}/services/register_cleanup.sh"
    "$FLOX_BIN" services restart one two invalid
EOF
)
  assert_failure
  assert_output --partial "❌ ERROR: Service 'invalid' not found"

  # This doesn't guarantee that the services haven't been restarted _after_
  # we've read the counter files. So an intermittent failure could indicate that
  # our error handling is wrong or that the behaviour of `process-compose` has
  # changed.
  wait_for_file_content start_counter.one 1
  wait_for_file_content start_counter.two 1
  wait_for_file_content start_counter.sleeping 1
}

# bats test_tags=services:restart
@test "restart: restarts a single service" {
  export FLOX_FEATURES_SERVICES=true
  setup_start_counter_services

  run "$FLOX_BIN" activate --start-services -- bash <(cat <<'EOF'
    source "${TESTS_DIR}/services/register_cleanup.sh"
    "$FLOX_BIN" services restart one
EOF
)
  assert_success
  assert_output --partial "✅ Service 'one' restarted"

  wait_for_file_content start_counter.one 2
  wait_for_file_content start_counter.two 1
  wait_for_file_content start_counter.sleeping 1
}

# bats test_tags=services:restart
@test "restart: restarts multiple services" {
  export FLOX_FEATURES_SERVICES=true
  setup_start_counter_services

  run "$FLOX_BIN" activate --start-services -- bash <(cat <<'EOF'
    source "${TESTS_DIR}/services/register_cleanup.sh"
    "$FLOX_BIN" services restart one two
EOF
)
  assert_success
  assert_output --partial "✅ Service 'one' restarted"
  assert_output --partial "✅ Service 'two' restarted"

  wait_for_file_content start_counter.one 2
  wait_for_file_content start_counter.two 2
  wait_for_file_content start_counter.sleeping 1
}

# bats test_tags=services:restart
@test "restart: restarts all services (incl. running and completed)" {
  export FLOX_FEATURES_SERVICES=true
  setup_start_counter_services

  run "$FLOX_BIN" activate --start-services -- bash <(cat <<'EOF'
    source "${TESTS_DIR}/services/register_cleanup.sh"
    "$FLOX_BIN" services restart
EOF
)
  assert_success
  assert_output --partial "✅ Service 'one' restarted"
  assert_output --partial "✅ Service 'two' restarted"
  assert_output --partial "✅ Service 'sleeping' restarted"

  wait_for_file_content start_counter.one 2
  wait_for_file_content start_counter.two 2
  wait_for_file_content start_counter.sleeping 2
}

# bats test_tags=services:restart
@test "restart: restarts stopped services" {
  export FLOX_FEATURES_SERVICES=true
  setup_start_counter_services

  run "$FLOX_BIN" activate --start-services -- bash <(cat <<'EOF'
    source "${TESTS_DIR}/services/register_cleanup.sh"
    "$FLOX_BIN" services stop sleeping
    "$FLOX_BIN" services restart sleeping
EOF
)
  assert_success
  assert_output --partial "✅ Service 'sleeping' stopped"
  assert_output --partial "✅ Service 'sleeping' restarted"

  wait_for_file_content start_counter.sleeping 2
}

# ---------------------------------------------------------------------------- #

# bats test_tags=services:stop
@test "stop: can't be used without feature flag" {
  run "$FLOX_BIN" services stop
  assert_failure
  assert_output "❌ ERROR: services are not enabled"
}

# bats test_tags=services:stop
@test "stop: errors if a service doesn't exist" {
  export FLOX_FEATURES_SERVICES=true
  setup_sleeping_services

  run "$FLOX_BIN" activate --start-services -- bash <(cat <<'EOF'
    source "${TESTS_DIR}/services/register_cleanup.sh"
    "$FLOX_BIN" services stop invalid
EOF
)
  assert_failure
  assert_output --partial "❌ ERROR: Service 'invalid' not found"
}

# bats test_tags=services:stop
@test "stop: errors before stopping if any service doesn't exist" {
  export FLOX_FEATURES_SERVICES=true
  setup_sleeping_services

  run "$FLOX_BIN" activate --start-services -- bash <(cat <<'EOF'
    exit_code=0
    source "${TESTS_DIR}/services/register_cleanup.sh"
    "$FLOX_BIN" services stop one two invalid || exit_code=$?
    "$FLOX_BIN" services status
    exit $exit_code
EOF
)
  assert_failure
  assert_output --partial "❌ ERROR: Service 'invalid' not found"
  assert_output --regexp "one +Running"
  assert_output --regexp "two +Running"
}

# bats test_tags=services:stop
@test "stop: errors if service socket isn't responding" {
  export FLOX_FEATURES_SERVICES=true
  setup_sleeping_services

  run "$FLOX_BIN" activate -- bash <(cat <<'EOF'
    export _FLOX_SERVICES_SOCKET=invalid
    "$FLOX_BIN" services stop one invalid
EOF
)
  assert_failure
  assert_output --partial "❌ ERROR: couldn't connect to service manager"
}

# bats test_tags=services:stop
@test "stop: stops all services" {
  export FLOX_FEATURES_SERVICES=true
  setup_sleeping_services

  run "$FLOX_BIN" activate --start-services -- bash <(cat <<'EOF'
    source "${TESTS_DIR}/services/register_cleanup.sh"
    "$FLOX_BIN" services stop
    "$FLOX_BIN" services status
EOF
)
  assert_success
  assert_output --partial "✅ Service 'one' stopped"
  assert_output --partial "✅ Service 'two' stopped"
  assert_output --regexp "one +Completed"
  assert_output --regexp "two +Completed"
}

# bats test_tags=services:stop
@test "stop: stops a single service" {
  export FLOX_FEATURES_SERVICES=true
  setup_sleeping_services

  run "$FLOX_BIN" activate --start-services -- bash <(cat <<'EOF'
    source "${TESTS_DIR}/services/register_cleanup.sh"
    "$FLOX_BIN" services stop one
    "$FLOX_BIN" services status
EOF
)
  assert_success
  assert_output --partial "✅ Service 'one' stopped"
  assert_output --regexp "one +Completed"
  assert_output --regexp "two +Running"
}

# bats test_tags=services:stop
@test "stop: stops multiple services" {
  export FLOX_FEATURES_SERVICES=true
  setup_sleeping_services

  run "$FLOX_BIN" activate --start-services -- bash <(cat <<'EOF'
    source "${TESTS_DIR}/services/register_cleanup.sh"
    "$FLOX_BIN" services stop one two
    "$FLOX_BIN" services status
EOF
)
  assert_success
  assert_output --partial "✅ Service 'one' stopped"
  assert_output --partial "✅ Service 'two' stopped"
  assert_output --regexp "one +Completed"
  assert_output --regexp "two +Completed"
}

# bats test_tags=services:stop
@test "stop: errors if service is already stopped" {
  export FLOX_FEATURES_SERVICES=true
  setup_sleeping_services

  run "$FLOX_BIN" activate --start-services -- bash <(cat <<'EOF'
    source "${TESTS_DIR}/services/register_cleanup.sh"
    "$FLOX_BIN" services stop one
    "$FLOX_BIN" services status
    "$FLOX_BIN" services stop one
EOF
)
  assert_success
  assert_output --regexp "one +Completed"
  assert_output --partial "⚠️  Service 'one' is not running"
}

# ---------------------------------------------------------------------------- #

# bats test_tags=services:status
@test "status: lists the statuses for services" {
  export FLOX_FEATURES_SERVICES=true
  setup_sleeping_services
  run "$FLOX_BIN" activate --start-services -- bash <(cat <<'EOF'
    source "${TESTS_DIR}/services/register_cleanup.sh"
    "$FLOX_BIN" services status
EOF
)
  assert_success
  assert_output --regexp "NAME +STATUS +PID"
  assert_output --regexp "one +Running +[0-9]+"
  assert_output --regexp "two +Running +[0-9]+"
}

# ---------------------------------------------------------------------------- #

@test "activate services: shows warning when services already running" {
  export FLOX_FEATURES_SERVICES=true
  setup_sleeping_services
  dummy_socket="$PWD/sock.sock"
  touch "$dummy_socket"
  _FLOX_SERVICES_SOCKET="$dummy_socket" run "$FLOX_BIN" activate -s -- true

  assert_success
  assert_output --partial "⚠️  Skipped starting services, services are already running"
}

# ---------------------------------------------------------------------------- #

@test "blocking: error message when startup times out" {
  export FLOX_FEATURES_SERVICES=true
  setup_sleeping_services
  export _FLOX_SERVICES_ACTIVATE_TIMEOUT=0.1
  export _FLOX_SERVICES_LOG_FILE="$PROJECT_DIR/logs.txt"
  # process-compose will never be able to create this socket,
  # which looks the same as taking a long time to create the socket
  export _FLOX_SERVICES_SOCKET="/no_permission.sock"
  # As of version 1.6.1, there's a race condition in process-compose such that
  # it may leave behind a sleep process.
  # Close FD 3 so bats doesn't hang forever.
  # Kill sleep for now just to be safe.

  run "$FLOX_BIN" activate -s -- true
  assert_output --partial "❌ Failed to start services"
}

@test "blocking: activation blocks on socket creation" {
  export FLOX_FEATURES_SERVICES=true
  setup_sleeping_services
  export _FLOX_SERVICES_LOG_FILE="$PROJECT_DIR/logs.txt"
  # This is run immediately after activation starts, which is about as good
  # as we can get for checking that activation has blocked until the socket
  # exists
  run "$FLOX_BIN" activate -s -- bash <(cat <<'EOF'
    source "${TESTS_DIR}/services/register_cleanup.sh"
    "$PROCESS_COMPOSE_BIN" process list
EOF
)
  # Just assert that one of our processes shows up in the output, which indicates
  # that process-compose has responded
  assert_output --partial "flox_never_exit"
}

@test "blocking: process-compose writes logs to file" {
  export FLOX_FEATURES_SERVICES=true
  setup_sleeping_services
  export _FLOX_SERVICES_LOG_FILE="$PROJECT_DIR/logs.txt"
  "$FLOX_BIN" activate -s -- bash <(cat <<'EOF'
    source "${TESTS_DIR}/services/register_cleanup.sh"
    # No actual work to do here other than let process-compose
    # start and write to logs
EOF
)
  # Check that a startup log line shows up in the logs
  run grep "process=flox_never_exit" "$_FLOX_SERVICES_LOG_FILE"
  assert_success
}

# ---------------------------------------------------------------------------- #

@test "watchdog: can run klaus" {
  run "$KLAUS_BIN" --help
  assert_success
}

@test "watchdog: lives as long as the activation" {
  export FLOX_FEATURES_SERVICES=true
  setup_sleeping_services
  export -f watchdog_pids_called_with_arg
  SHELL="bash" run --separate-stderr "$FLOX_BIN" activate -- bash <(cat <<'EOF'
    source "${TESTS_DIR}/services/register_cleanup.sh"

    # Ensure that the watchdog is still running
    times=0
    while true; do
      if [ "$times" -gt 100 ]; then
        exit 1
      fi
      pid="$(watchdog_pids_called_with_arg "$_FLOX_SERVICES_SOCKET")"
      if [ -n "${pid?}" ]; then
        echo "$pid"
        break
      fi
      times=$((times + 1))
      sleep 0.01
    done
EOF
)
  pid="$output"
  assert_success

  # Ensure that the watchdog has exited now
  times=0
  while true; do
    if [ "$times" -gt 100 ]; then
      exit 1
    fi
    if ! kill -0 "$pid"; then
      break
    fi
    times=$((times + 1))
    sleep 0.01
  done
}

@test "watchdog: exits on termination signal (SIGUSR1)" {
  # Don't forget to export this so that it's set in the subshells
  export registry_file="$PWD/registry.json"

  log_file="$PWD/klaus.log"
  dummy_registry path/to/env abcde123 > "$registry_file"
  _FLOX_WATCHDOG_LOG_LEVEL=debug "$KLAUS_BIN" \
    --logs "$log_file" \
    --pid $$ \
    --registry "$registry_file" \
    --hash abcde123 \
    --socket does_not_exist &
  klaus_pid="$!"

  # Make our watchdog query command available in subshells
  export -f watchdog_pids_called_with_arg

  # Wait for start.
  run timeout 1s bash <(cat <<'EOF'
    while true; do
      pid="$(watchdog_pids_called_with_arg "$registry_file")"
      if [ -n "${pid?}" ]; then
        break
      fi
      sleep 0.01
    done
EOF
)
  assert_success

  # Check running.
  run kill -s 0 "$klaus_pid"
  assert_success

  # Signal to exit.
  run kill -s SIGUSR1 "$klaus_pid"
  assert_success

  # Wait for exit.
  run timeout 1s bash <(cat <<'EOF'
    while true; do
      pid="$(watchdog_pids_called_with_arg "$registry_file")"
      if [ -z "${pid?}" ]; then
        break
      fi
      sleep 0.01
    done
EOF
)
  assert_success
}

@test "watchdog: exits on shutdown signal (SIGINT)" {
  # Don't forget to export this so that it's set in the subshells
  export log_file="$PWD/klaus.log"

  registry_file="$PWD/registry.json"
  dummy_registry path/to/env abcde123 > "$registry_file"
  _FLOX_WATCHDOG_LOG_LEVEL=debug "$KLAUS_BIN" \
    --logs "$log_file" \
    --pid $$ \
    --registry "$registry_file" \
    --hash abcde123 \
    --socket does_not_exist &

  # Don't forget to export this so that it's set in the subshells
  export klaus_pid="$!"

  # Wait for start.
  timeout 1s bash -c "
    while ! grep -qs 'watchdog is on duty' \"$log_file\"; do
      sleep 0.1
    done
  "

  # Check running.
  run kill -s 0 "$klaus_pid"
  assert_success

  # Signal to exit.
  run kill -s SIGINT "$klaus_pid"
  assert_success

  # Wait for exit.
  timeout 1s bash -c "
    while kill -s 0 \"$klaus_pid\"; do
      sleep 0.1
    done
  "
}

@test "watchdog: exits when provided PID isn't running" {
  # Don't forget to export this so that it's set in the subshells
  export log_file="$PWD/klaus.log"

  # We need a test PID, but PIDs can be reused. There's also no delay on reusing
  # PIDs, so you can't create and kill a process to use its PID during that
  # make-believe no-reuse window. At best we can choose a random PID and skip
  # the test if something is already using it.
  test_pid=31415
  if kill -0 "$test_pid"; then
    skip "test PID is in use"
  fi

  registry_file="$PWD/registry.json"
  dummy_registry path/to/env abcde123 > "$registry_file"
  _FLOX_WATCHDOG_LOG_LEVEL=debug "$KLAUS_BIN" \
    --logs "$log_file" \
    --pid "$test_pid" \
    --registry "$registry_file" \
    --hash abcde123 \
    --socket does_not_exist &

  # Don't forget to export this so that it's set in the subshells
  export klaus_pid="$!"

  # Wait for start.
  timeout 1s bash -c "
    while ! grep -qs 'starting' \"$log_file\"; do
      sleep 0.1
    done
  "

  # The watchdog should immediately exit, so wait for it to exit.
  timeout 1s bash -c "
    while kill -s 0 \"$klaus_pid\"; do
      sleep 0.1
    done
  "
}

@test "start: errors if service doesn't exist" {
  export FLOX_FEATURES_SERVICES=true

  MANIFEST_CONTENTS="$(cat << "EOF"
    version = 1

    [services]
    one.command = "sleep infinity"
EOF
  )"

  "$FLOX_BIN" init
  echo "$MANIFEST_CONTENTS" | "$FLOX_BIN" edit -f -

  SCRIPT="$(cat << "EOF"
    # don't set -euo pipefail because we expect these to fail
    "$FLOX_BIN" services start one invalid
    "$FLOX_BIN" services status
EOF
  )"

  run "$FLOX_BIN" activate -- bash -c "$SCRIPT"
  assert_failure
  assert_output --partial "Service 'invalid' not found."
  assert_output --partial "couldn't connect to service manager"
}

# Also tests service names with spaces in them, because starting them is handled
# in Bash
@test "start: only starts specified services" {

  export FLOX_FEATURES_SERVICES=true

  MANIFEST_CONTENTS="$(cat << "EOF"
    version = 1

    [services]
    no_space.command = "sleep infinity"
    "with space".command = "sleep infinity"
    skip.command = "sleep infinity"
EOF
  )"

  "$FLOX_BIN" init
  echo "$MANIFEST_CONTENTS" | "$FLOX_BIN" edit -f -

  SCRIPT="$(cat << "EOF"
    set -euo pipefail

    "$FLOX_BIN" services start no_space "with space"
    "$FLOX_BIN" services status
EOF
  )"

  run "$FLOX_BIN" activate -- bash -c "$SCRIPT"
  assert_success
  assert_output --partial "Service 'no_space' started."
  assert_output --partial "Service 'with space' started."
  assert_output --partial "no_space   Running"
  assert_output --partial "with space Running"
  assert_output --partial "skip       Disabled"
}

@test "start: defaults to all services" {

  export FLOX_FEATURES_SERVICES=true

  MANIFEST_CONTENTS="$(cat << "EOF"
    version = 1

    [services]
    one.command = "sleep infinity"
    two.command = "sleep infinity"
EOF
  )"

  "$FLOX_BIN" init
  echo "$MANIFEST_CONTENTS" | "$FLOX_BIN" edit -f -

  SCRIPT="$(cat << "EOF"
    set -euo pipefail

    "$FLOX_BIN" services start
    "$FLOX_BIN" services status
EOF
  )"

  run "$FLOX_BIN" activate -- bash -c "$SCRIPT"
  assert_success
  assert_output --partial "Service 'one' started."
  assert_output --partial "Service 'two' started."
  assert_output --partial "one        Running"
  assert_output --partial "two        Running"
}

@test "start: picks up changes after environment modification when all services have stopped" {

  export FLOX_FEATURES_SERVICES=true

  MANIFEST_CONTENTS_1="$(cat << "EOF"
    version = 1

    [services]
    one.command = "echo $FOO"

    [hook]
    on-activate = "export FOO=foo_one"
EOF
  )"

  "$FLOX_BIN" init
  echo "$MANIFEST_CONTENTS_1" | "$FLOX_BIN" edit -f -

  # Edit the manifest adding a second service and changing the value of FOO.
  # Then start services again.
  run "$FLOX_BIN" activate -s -- bash "${TESTS_DIR}/services/start_picks_up_modifications.sh"
  assert_success

  # The added service should be running.
  assert_output --partial "two        Running"

  # TODO: once https://github.com/flox/flox/issues/1910 is resolved, the
  # modified value of FOO should be printed.
  # run cat one.log
  # assert_output --partial "one: foo_two"
}

@test "start: does not pick up changes after environment modification when some services still running" {

  export FLOX_FEATURES_SERVICES=true

  MANIFEST_CONTENTS_1="$(cat << "EOF"
    version = 1

    [services]
    one.command = "sleep infinity"
EOF
  )"

  "$FLOX_BIN" init
  echo "$MANIFEST_CONTENTS_1" | "$FLOX_BIN" edit -f -

  # Edit the manifest adding a second service.
  # Then try to start the second service.
  run "$FLOX_BIN" activate -s -- bash "${TESTS_DIR}/services/start_does_not_pick_up_modifications.sh"
  assert_failure
  assert_output --partial "Service 'two' not found."
}


@test "start: shuts down existing process-compose" {
  export FLOX_FEATURES_SERVICES=true

  MANIFEST_CONTENTS_1="$(cat << "EOF"
    version = 1

    [services]
    one.command = "true"
EOF
  )"

  "$FLOX_BIN" init
  echo "$MANIFEST_CONTENTS_1" | "$FLOX_BIN" edit -f -

  # Call flox services start and check if the prior process-compose gets shutdown
  # This also appears to hang forever if process-compose doesn't get shutdown
  run "$FLOX_BIN" activate -s -- bash "${TESTS_DIR}/services/start_shuts_down_process_compose.sh"
  assert_success
}


@test "start: watchdog shuts down process-compose started by start" {
  export FLOX_FEATURES_SERVICES=true

  MANIFEST_CONTENTS="$(cat << "EOF"
    version = 1

    [services]
    one.command = "sleep infinity"
EOF
  )"

  "$FLOX_BIN" init
  echo "$MANIFEST_CONTENTS" | "$FLOX_BIN" edit -f -

  SCRIPT="$(cat << "EOF"
    set -euo pipefail

    "$FLOX_BIN" services start
EOF
  )"

  run "$FLOX_BIN" activate -- bash -c "$SCRIPT"
  assert_success
  assert_output --partial "Service 'one' started."

  # Wait in case the watchdog doesn't shut down process-compose immediately
  for i in {1..5}; do
    if [ -z "$(process_compose_pids_called_with_arg "$(pwd)/.flox/run")" ]; then
      break
    fi
    sleep .1
  done
  if [ "$i" -eq 5 ]; then
    echo "process-compose is still running"
    return 1
  fi
}
<|MERGE_RESOLUTION|>--- conflicted
+++ resolved
@@ -49,7 +49,6 @@
   echo "$pids"
 }
 
-<<<<<<< HEAD
 # Wait, with a poll and timeout, for a file to match some contents.
 #
 # This can be used to prevent race conditions where we expect something to
@@ -64,7 +63,8 @@
     done
   '
   assert_success
-=======
+}
+
 # TODO: not very DRY, but I just copied this into start_shuts_down_process_compose.sh
 process_compose_pids_called_with_arg() {
   # This is a hack to essentially do a `pgrep` without having access to `pgrep`.
@@ -79,7 +79,6 @@
   # trips up 'cut'
   pids="$(echo "$matches" | xargs | cut -d' ' -f1)"
   echo "$pids"
->>>>>>> 13aa3aae
 }
 
 setup() {
