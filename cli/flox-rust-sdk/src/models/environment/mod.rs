--- conflicted
+++ resolved
@@ -128,7 +128,6 @@
     /// Atomically update this environment's inputs
     fn update(&mut self, flox: &Flox, inputs: Vec<String>) -> Result<String, EnvironmentError2>;
 
-<<<<<<< HEAD
     /// Atomically upgrade packages in this environment
     fn upgrade(
         &mut self,
@@ -136,14 +135,6 @@
         groups_or_iids: Vec<String>,
     ) -> Result<UpgradeResult, EnvironmentError2>;
 
-    async fn catalog(
-        &self,
-        nix: &NixCommandLine,
-        system: System,
-    ) -> Result<EnvCatalog, EnvironmentError2>;
-
-=======
->>>>>>> c3857f64
     /// Extract the current content of the manifest
     ///
     /// Implementations may use process context from [Flox]
