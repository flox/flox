--- conflicted
+++ resolved
@@ -17,11 +17,6 @@
 use self::managed_environment::ManagedEnvironmentError;
 use super::environment_ref::{EnvironmentName, EnvironmentOwner};
 use super::flox_package::FloxTriple;
-<<<<<<< HEAD
-use super::manifest::{Manifest, TomlEditError};
-use super::pkgdb::CallPkgDbError;
-=======
->>>>>>> d1743f0d
 use crate::flox::{EnvironmentRef, Flox};
 use crate::models::pkgdb::call_pkgdb;
 use crate::providers::git::{
@@ -267,112 +262,6 @@
     }
 }
 
-<<<<<<< HEAD
-#[derive(Debug, Serialize, Clone, Deserialize, PartialEq)]
-pub struct LockedManifest(Value);
-impl LockedManifest {
-    /// Use pkgdb to lock a manifest
-    pub fn lock_manifest(
-        pkgdb: &Path,
-        manifest_path: &Path,
-        existing_lockfile_path: Option<&Path>,
-        global_manifest_path: &Path,
-    ) -> Result<Self, EnvironmentError2> {
-        let canonical_manifest_path = manifest_path
-            .canonicalize()
-            .map_err(EnvironmentError2::OpenManifest)?;
-
-        let mut pkgdb_cmd = Command::new(pkgdb);
-        pkgdb_cmd
-            .args(["manifest", "lock"])
-            .arg("--ga-registry")
-            .arg("--global-manifest")
-            .arg(global_manifest_path)
-            .arg("--manifest")
-            .arg(canonical_manifest_path);
-        if let Some(lf_path) = existing_lockfile_path {
-            let canonical_lockfile_path = lf_path
-                .canonicalize()
-                .map_err(EnvironmentError2::BadLockfilePath)?;
-            pkgdb_cmd.arg("--lockfile").arg(canonical_lockfile_path);
-        }
-
-        debug!("locking manifest with command: {pkgdb_cmd:?}");
-        call_pkgdb(pkgdb_cmd)
-            .map_err(EnvironmentError2::LockManifest)
-            .map(Self)
-    }
-
-    /// Build a locked manifest
-    ///
-    /// if a gcroot_out_link_path is provided,
-    /// the environment will be linked to that path and a gcroot will be created
-    pub fn build(
-        &self,
-        builder: &Path,
-        gcroot_out_link_path: Option<&Path>,
-    ) -> Result<PathBuf, EnvironmentError2> {
-        let mut env_builder_cmd = Command::new(builder);
-        env_builder_cmd.arg("build-env");
-        env_builder_cmd.args(["--lockfile", &self.0.to_string()]);
-
-        if let Some(gcroot_out_link_path) = gcroot_out_link_path {
-            env_builder_cmd.args(["--out-link", &gcroot_out_link_path.to_string_lossy()]);
-        }
-
-        debug!("building environment with command: {env_builder_cmd:?}");
-
-        let env_builder_output = env_builder_cmd
-            .output()
-            .map_err(EnvironmentError2::BuildEnvCall)?;
-
-        if !env_builder_output.status.success() {
-            let stderr = String::from_utf8_lossy(&env_builder_output.stderr).into_owned();
-            return Err(EnvironmentError2::BuildEnv(stderr));
-        }
-
-        let stdout = String::from_utf8_lossy(&env_builder_output.stdout).into_owned();
-
-        Ok(PathBuf::from(stdout.trim()))
-    }
-}
-impl ToString for LockedManifest {
-    fn to_string(&self) -> String {
-        self.0.to_string()
-    }
-}
-
-#[derive(Debug)]
-pub enum EditResult {
-    /// The manifest was not modified.
-    Unchanged,
-    /// The manifest was modified, and the user needs to re-activate it.
-    ReActivateRequired,
-    /// The manifest was modified, but the user does not need to re-activate it.
-    Success,
-}
-
-impl EditResult {
-    pub fn new(old_manifest: &str, new_manifest: &str) -> Result<Self, EnvironmentError2> {
-        if old_manifest == new_manifest {
-            Ok(Self::Unchanged)
-        } else {
-            let old_manifest: Manifest =
-                toml::from_str(old_manifest).map_err(EnvironmentError2::DeserializeManifest)?;
-            let new_manifest: Manifest =
-                toml::from_str(new_manifest).map_err(EnvironmentError2::DeserializeManifest)?;
-            // TODO: some modifications to `install` currently require re-activation
-            if old_manifest.hook != new_manifest.hook || old_manifest.vars != new_manifest.vars {
-                Ok(Self::ReActivateRequired)
-            } else {
-                Ok(Self::Success)
-            }
-        }
-    }
-}
-
-=======
->>>>>>> d1743f0d
 #[derive(Debug, Error)]
 pub enum EnvironmentError2 {
     // todo: candidate for impl specific error
@@ -419,32 +308,9 @@
     SerializeEnvJson(#[source] serde_json::Error),
     #[error("Failed write env.json file")]
     WriteEnvJson(#[source] std::io::Error),
-<<<<<<< HEAD
-    #[error(transparent)]
-    ManagedEnvironment(#[from] ManagedEnvironmentError),
-    #[error(transparent)]
-    Install(#[from] TomlEditError),
-    #[error("couldn't locate the manifest for this environment")]
-    ManifestNotFound,
-    #[error("failed to create GC roots directory")]
-    CreateGcRootDir(#[source] std::io::Error),
-    #[error("error building environment")]
-    BuildEnvCall(#[source] std::io::Error),
-    #[error("error building environment: {0}")]
-    BuildEnv(String),
-    #[error("provided lockfile path doesn't exist")]
-    BadLockfilePath(#[source] std::io::Error),
-    #[error("couldn't parse nixpkgs rev as a string")]
-    RevNotString,
-    #[error("couldn't write new lockfile contents")]
-    WriteLockfile(#[source] std::io::Error),
-    #[error("locking manifest failed")]
-    LockManifest(#[source] CallPkgDbError),
-=======
     // endregion
 
     // region: global manifest
->>>>>>> d1743f0d
     #[error("couldn't create the global manifest")]
     InitGlobalManifest(#[source] std::io::Error),
 
@@ -475,12 +341,6 @@
 
     #[error("error checking if in a git repo")]
     DiscoverGitDirectory(#[source] GitCommandDiscoverError),
-<<<<<<< HEAD
-    #[error("unexpected output from pkgdb update")]
-    ParseUpdateOutput(#[source] serde_json::Error),
-    #[error("failed to update environment")]
-    UpdateFailed(#[source] CallPkgDbError),
-=======
     // endregion
     #[error(transparent)]
     Core(#[from] CoreEnvironmentError),
@@ -499,7 +359,6 @@
 
     #[error("failed to create GC roots directory")]
     CreateGcRootDir(#[source] std::io::Error),
->>>>>>> d1743f0d
 }
 
 /// Copy a whole directory recursively ignoring the original permissions
