use std::fs;
use std::path::{Path, PathBuf};

use log::debug;
use thiserror::Error;

use super::managed_environment::{remote_branch_name, ManagedEnvironment, ManagedEnvironmentError};
use super::{
    gcroots_dir,
    CanonicalPath,
    CanonicalizeError,
    EditResult,
    Environment,
    EnvironmentError2,
    InstallationAttempt,
<<<<<<< HEAD
    ManagedPointer,
    DOT_FLOX,
    ENVIRONMENT_POINTER_FILENAME,
=======
    UpdateResult,
>>>>>>> 541c443e
};
use crate::flox::{EnvironmentOwner, EnvironmentRef, Flox};
use crate::models::environment_ref::EnvironmentName;
use crate::models::floxmetav2::{FloxmetaV2, FloxmetaV2Error};
use crate::models::manifest::PackageToInstall;
use crate::models::pkgdb::UpgradeResult;

#[derive(Debug, Error)]
pub enum RemoteEnvironmentError {
    #[error("open managed environment")]
    OpenManagedEnvironment(#[source] ManagedEnvironmentError),

    #[error("could not get latest version of environment")]
    GetLatestVersion(#[source] FloxmetaV2Error),

    #[error("could not update upstream environment")]
    UpdateUpstream(#[source] ManagedEnvironmentError),

    #[error("invalid temporary path for new environment")]
    InvalidTempPath(#[source] CanonicalizeError),

    #[error("could not create temporary environment")]
    CreateTempDotFlox(#[source] std::io::Error),
}

#[derive(Debug)]
pub struct RemoteEnvironment {
    inner: ManagedEnvironment,
}

impl RemoteEnvironment {
    /// Pull a remote environment into a provided (temporary) managed environment
    pub fn new_in(
        flox: &Flox,
        path: impl AsRef<Path>,
        pointer: ManagedPointer,
    ) -> Result<Self, RemoteEnvironmentError> {
        let floxmeta = match FloxmetaV2::open(flox, &pointer) {
            Ok(floxmeta) => floxmeta,
            Err(FloxmetaV2Error::NotFound(_)) => {
                debug!("cloning floxmeta for {}", pointer.owner);
                FloxmetaV2::clone(flox, &pointer)
                    .map_err(RemoteEnvironmentError::GetLatestVersion)?
            },
            Err(e) => Err(RemoteEnvironmentError::GetLatestVersion(e))?,
        };

        let path = path.as_ref().join(DOT_FLOX);
        fs::create_dir_all(&path).map_err(RemoteEnvironmentError::CreateTempDotFlox)?;

        let dot_flox_path =
            CanonicalPath::new(path).map_err(RemoteEnvironmentError::InvalidTempPath)?;

        let pointer_content = serde_json::to_string_pretty(&pointer).unwrap();
        fs::write(
            dot_flox_path.join(ENVIRONMENT_POINTER_FILENAME),
            pointer_content,
        )
        .unwrap();

        let out_link =
            gcroots_dir(flox, &pointer.owner).join(remote_branch_name(&flox.system, &pointer));

        let inner = ManagedEnvironment::open_with(floxmeta, flox, pointer, dot_flox_path, out_link)
            .map_err(RemoteEnvironmentError::OpenManagedEnvironment)?;

        Ok(Self { inner })
    }

    /// Pull a remote environment into a temporary managed environment
    ///
    /// Contrary to [`RemoteEnvironment::new_in`], this function will create a temporary directory
    /// in the flox temp directory which is cleared when the process ends.
    pub fn new(flox: &Flox, pointer: ManagedPointer) -> Result<Self, RemoteEnvironmentError> {
        let path = tempfile::tempdir_in(&flox.temp_dir).unwrap().into_path();

        Self::new_in(flox, path, pointer)
    }

    pub fn owner(&self) -> &EnvironmentOwner {
        self.inner.owner()
    }

    pub fn env_ref(&self) -> EnvironmentRef {
        EnvironmentRef::new_from_parts(self.owner().clone(), self.name())
    }

    pub fn pointer(&self) -> &ManagedPointer {
        self.inner.pointer()
    }
}

impl Environment for RemoteEnvironment {
    /// Build the environment and create a result link as gc-root
    fn build(&mut self, flox: &Flox) -> Result<(), EnvironmentError2> {
        self.inner.build(flox)
    }

    /// Install packages to the environment atomically
    fn install(
        &mut self,
        packages: &[PackageToInstall],
        flox: &Flox,
    ) -> Result<InstallationAttempt, EnvironmentError2> {
        let result = self.inner.install(packages, flox)?;
        self.inner
            .push(false)
            .map_err(RemoteEnvironmentError::UpdateUpstream)?;
        // TODO: clean up git branch for temporary environment
        Ok(result)
    }

    /// Uninstall packages from the environment atomically
    fn uninstall(
        &mut self,
        packages: Vec<String>,
        flox: &Flox,
    ) -> Result<String, EnvironmentError2> {
        let result = self.inner.uninstall(packages, flox)?;
        self.inner
            .push(false)
            .map_err(RemoteEnvironmentError::UpdateUpstream)?;
        Ok(result)
    }

    /// Atomically edit this environment, ensuring that it still builds
    fn edit(&mut self, flox: &Flox, contents: String) -> Result<EditResult, EnvironmentError2> {
        let result = self.inner.edit(flox, contents)?;
        self.inner
            .push(false)
            .map_err(RemoteEnvironmentError::UpdateUpstream)?;
        Ok(result)
    }

    /// Atomically update this environment's inputs
    fn update(
        &mut self,
        flox: &Flox,
        inputs: Vec<String>,
    ) -> Result<UpdateResult, EnvironmentError2> {
        let result = self.inner.update(flox, inputs)?;
        self.inner
            .push(false)
            .map_err(RemoteEnvironmentError::UpdateUpstream)?;
        Ok(result)
    }

    /// Atomically upgrade packages in this environment
    fn upgrade(
        &mut self,
        flox: &Flox,
        groups_or_iids: &[String],
    ) -> Result<UpgradeResult, EnvironmentError2> {
        let result = self.inner.upgrade(flox, groups_or_iids)?;
        self.inner
            .push(false)
            .map_err(RemoteEnvironmentError::UpdateUpstream)?;
        Ok(result)
    }

    /// Extract the current content of the manifest
    fn manifest_content(&self, flox: &Flox) -> Result<String, EnvironmentError2> {
        self.inner.manifest_content(flox)
    }

    fn activation_path(&mut self, flox: &Flox) -> Result<PathBuf, EnvironmentError2> {
        self.inner.activation_path(flox)
    }

    fn parent_path(&self) -> Result<PathBuf, EnvironmentError2> {
        self.inner.parent_path()
    }

    /// Path to the environment definition file
    fn manifest_path(&self, flox: &Flox) -> Result<PathBuf, EnvironmentError2> {
        self.inner.manifest_path(flox)
    }

    /// Path to the lockfile. The path may not exist.
    fn lockfile_path(&self, flox: &Flox) -> Result<PathBuf, EnvironmentError2> {
        self.inner.lockfile_path(flox)
    }

    /// Returns the environment name
    fn name(&self) -> EnvironmentName {
        self.inner.name()
    }

    /// Delete the Environment
    ///
    /// The local version of this is rather ... useless.
    /// It just deletes the temporary directory.
    /// When extended to delete upstream environments, this will be more useful.
    fn delete(self, flox: &Flox) -> Result<(), EnvironmentError2> {
        self.inner.delete(flox)
    }
}<|MERGE_RESOLUTION|>--- conflicted
+++ resolved
@@ -13,13 +13,10 @@
     Environment,
     EnvironmentError2,
     InstallationAttempt,
-<<<<<<< HEAD
     ManagedPointer,
+    UpdateResult,
     DOT_FLOX,
     ENVIRONMENT_POINTER_FILENAME,
-=======
-    UpdateResult,
->>>>>>> 541c443e
 };
 use crate::flox::{EnvironmentOwner, EnvironmentRef, Flox};
 use crate::models::environment_ref::EnvironmentName;
