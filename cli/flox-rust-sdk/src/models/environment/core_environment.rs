--- conflicted
+++ resolved
@@ -85,13 +85,8 @@
     }
 
     /// Read the manifest file
-<<<<<<< HEAD
     pub fn manifest_content(&self) -> Result<String, CoreEnvironmentError> {
-        fs::read_to_string(self.manifest_path()).map_err(CoreEnvironmentError::ReadManifest)
-=======
-    fn manifest_content(&self) -> Result<String, CoreEnvironmentError> {
         fs::read_to_string(self.manifest_path()).map_err(CoreEnvironmentError::OpenManifest)
->>>>>>> cdc0835a
     }
 
     /// Lock the environment.
