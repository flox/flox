use std::collections::{BTreeMap, HashSet};
use std::fs;
use std::io::Write;
use std::path::{Path, PathBuf};
use std::process::Command;
use std::str::FromStr;

use log::debug;
use pollster::FutureExt;
use thiserror::Error;

use super::{
    copy_dir_recursive,
    CanonicalizeError,
    InstallationAttempt,
    MigrationInfo,
    UninstallationAttempt,
    UpdateResult,
    UpgradeError,
    LOCKFILE_FILENAME,
    MANIFEST_FILENAME,
};
use crate::data::CanonicalPath;
use crate::flox::Flox;
use crate::models::container_builder::ContainerBuilder;
use crate::models::environment::global_manifest_path;
use crate::models::lockfile::{
    LockedManifest,
    LockedManifestCatalog,
    LockedManifestError,
    LockedManifestPkgdb,
    LockedPackage,
    ResolutionFailure,
};
use crate::models::manifest::{
    insert_packages,
    remove_packages,
    ManifestError,
    ManifestPackageDescriptor,
    PackageToInstall,
    RawManifest,
    TomlEditError,
    TypedManifest,
    TypedManifestCatalog,
    MANIFEST_VERSION_KEY,
};
use crate::models::pkgdb::{
    call_pkgdb,
    error_codes,
    BuildEnvResult,
    CallPkgDbError,
    PkgDbError,
    UpgradeResult,
    UpgradeResultJSON,
    PKGDB_BIN,
};
use crate::providers::catalog::{self, ClientTrait};
use crate::providers::flox_cpp_utils::InstallableLocker;
use crate::providers::services::{maybe_make_service_config_file, ServiceError};
use crate::utils::CommandExt;

pub struct ReadOnly {}
struct ReadWrite {}

/// A view of an environment directory
/// that can be used to build, link, and edit the environment.
///
/// This is a generic file based implementation that should be
/// used by implementations of [super::Environment].
pub struct CoreEnvironment<State = ReadOnly> {
    /// A generic environment directory containing
    /// `manifest.toml` and optionally `manifest.lock`,
    /// as well as any assets consumed by the environment.
    ///
    /// Commonly /.../.flox/env/
    env_dir: PathBuf,
    _state: State,
}

impl<State> CoreEnvironment<State> {
    /// Get the underlying path to the environment directory
    pub fn path(&self) -> &Path {
        &self.env_dir
    }

    /// Get the manifest file
    pub fn manifest_path(&self) -> PathBuf {
        self.env_dir.join(MANIFEST_FILENAME)
    }

    /// Get the path to the lockfile
    ///
    /// Note: may not exist
    pub fn lockfile_path(&self) -> PathBuf {
        self.env_dir.join(LOCKFILE_FILENAME)
    }

    /// Read the manifest file
    pub fn manifest_content(&self) -> Result<String, CoreEnvironmentError> {
        fs::read_to_string(self.manifest_path()).map_err(CoreEnvironmentError::OpenManifest)
    }

    /// Return the contents of the lockfile or None if it doesn't exist
    pub fn existing_lockfile_contents(&self) -> Result<Option<String>, CoreEnvironmentError> {
        let lockfile_path = self.lockfile_path();
        if let Ok(lockfile_path) = CanonicalPath::new(lockfile_path) {
            Ok(Some(
                fs::read_to_string(lockfile_path)
                    .map_err(LockedManifestError::ReadLockfile)
                    .map_err(CoreEnvironmentError::LockedManifest)?,
            ))
        } else {
            Ok(None)
        }
    }

    /// Return a [LockedManifest] if the lockfile exists,
    /// otherwise return None
    pub fn existing_lockfile(&self) -> Result<Option<LockedManifest>, CoreEnvironmentError> {
        let lockfile_path = self.lockfile_path();
        if let Ok(lockfile_path) = CanonicalPath::new(lockfile_path) {
            Ok(Some(
                LockedManifest::read_from_file(&lockfile_path)
                    .map_err(CoreEnvironmentError::LockedManifest)?,
            ))
        } else {
            Ok(None)
        }
    }

    pub fn manifest(&self) -> Result<TypedManifest, CoreEnvironmentError> {
        toml::from_str(&self.manifest_content()?).map_err(CoreEnvironmentError::DeserializeManifest)
    }

    /// Return a [LockedManifest] if the environment is already locked and has
    /// the same manifest contents as the manifest, otherwise return None.
    /// Error if there is a pkgdb manifest that needs to be locked.
    fn lockfile_if_up_to_date(&self) -> Result<Option<LockedManifest>, CoreEnvironmentError> {
        let lockfile_path = self.lockfile_path();

        let Ok(lockfile_path) = CanonicalPath::new(lockfile_path) else {
            return Ok(None);
        };

        let manifest_content = self.manifest_content()?;
        let manifest: TypedManifest = toml::from_str(&self.manifest_content()?)
            .map_err(CoreEnvironmentError::DeserializeManifest)?;
        let lockfile = LockedManifest::read_from_file(&lockfile_path)
            .map_err(CoreEnvironmentError::LockedManifest)?;

        // Check if the manifest embedded in the lockfile and the manifest
        // itself have the same contents
        let already_locked = match (manifest, &lockfile) {
            (TypedManifest::Catalog(manifest), LockedManifest::Catalog(lock)) => {
                *manifest == lock.manifest
            },
            (TypedManifest::Pkgdb(_), LockedManifest::Catalog(_)) => {
                return Err(CoreEnvironmentError::LockingVersion0NotSupported);
            },
            (TypedManifest::Catalog(_), LockedManifest::Pkgdb(_)) => false,
            (TypedManifest::Pkgdb(_), LockedManifest::Pkgdb(locked)) => {
                // Try to deserialize TOML content into a JSON value
                let manifest_value = toml::from_str::<serde_json::Value>(&manifest_content).ok();
                let manifest_object = manifest_value
                    .as_ref()
                    .and_then(|manifest_value| manifest_value.as_object());
                match manifest_object {
                    None => {
                        // If we can't deserialize the manifest content as an
                        // object, the lockfile is invalid and we can't relock,
                        // so error.
                        return Err(CoreEnvironmentError::LockingVersion0NotSupported);
                    },
                    Some(manifest_object) => {
                        let lockfile_manifest = (*locked)
                            .get("manifest")
                            .and_then(|lockfile_manifest| lockfile_manifest.as_object());
                        if let Some(lockfile_manifest) = lockfile_manifest {
                            // pkgdb lock inserts the GA registry into the
                            // manifest in the lockfile,
                            // but the actual manifest won't have it
                            let mut lockfile_manifest = lockfile_manifest.clone();
                            lockfile_manifest.remove("registry");
                            if manifest_object == &lockfile_manifest {
                                true
                            } else {
                                return Err(CoreEnvironmentError::LockingVersion0NotSupported);
                            }
                        } else {
                            return Err(CoreEnvironmentError::LockingVersion0NotSupported);
                        }
                    },
                }
            },
        };

        if already_locked {
            Ok(Some(lockfile))
        } else {
            Ok(None)
        }
    }

    /// Lock the environment if it isn't already locked.
    /// Error if there is a pkgdb manifest that needs to be locked.
    ///
    /// This might be a slight optimization as compared to calling [Self::lock],
    /// but [Self::lock] skips re-locking already locked packages,
    /// so it probably doesn't make much of a difference.
    /// The real point of this method is letting us skip locking for an already
    /// locked pkgdb manifest,
    /// since pkgdb manifests can no longer be locked.
    pub fn ensure_locked(&mut self, flox: &Flox) -> Result<LockedManifest, CoreEnvironmentError> {
        match self.lockfile_if_up_to_date()? {
            Some(lock) => Ok(lock),
            None => self.lock(flox),
        }
    }

    /// Lock the environment.
    ///
    /// When a catalog client is provided, the catalog will be used to lock any
    /// "V1" manifest.
    /// Without a catalog client, only "V0" manifests can be locked using the pkgdb.
    /// If a "V1" manifest is locked without a catalog client, an error will be returned.
    ///
    /// This re-writes the lock if it exists.
    ///
    /// Technically this does write to disk as a side effect for now.
    /// It's included in the [ReadOnly] struct for ergonomic reasons
    /// and because it doesn't modify the manifest.
    ///
    /// The caller is responsible for skipping calls to lock when an environment
    /// is already locked.
    /// For that reason, this always writes the lockfile to disk.
    pub fn lock(&mut self, flox: &Flox) -> Result<LockedManifest, CoreEnvironmentError> {
        let manifest = self.manifest()?;

        let lockfile = match manifest {
            TypedManifest::Pkgdb(_) => {
                if *flox.features.use_catalog {
                    return Err(CoreEnvironmentError::LockingVersion0NotSupported);
                } else {
                    tracing::debug!("using pkgdb to lock");
                    LockedManifest::Pkgdb(self.lock_with_pkgdb(flox)?)
                }
            },
            TypedManifest::Catalog(manifest) => {
                let Some(ref client) = flox.catalog_client else {
                    return Err(CoreEnvironmentError::CatalogClientMissing);
                };
                tracing::debug!("using catalog client to lock");
                LockedManifest::Catalog(self.lock_with_catalog_client(
                    client,
                    &flox.installable_locker,
                    *manifest,
                )?)
            },
        };

        let environment_lockfile_path = self.lockfile_path();

        // Write the lockfile to disk
        debug!(
            "generated lockfile, writing to {}",
            environment_lockfile_path.display()
        );
        std::fs::write(
            &environment_lockfile_path,
            serde_json::to_string_pretty(&lockfile).unwrap(),
        )
        .map_err(CoreEnvironmentError::WriteLockfile)?;

        Ok(lockfile)
    }

    /// Lock the environment with the pkgdb
    ///
    /// Passes the manifest and the existing lockfile to `pkgdb manifest lock`.
    /// The lockfile is used to lock the underlying package registry.
    /// If the environment has no lockfile, the global lockfile is used as a base instead.
    fn lock_with_pkgdb(
        &mut self,
        flox: &Flox,
    ) -> Result<LockedManifestPkgdb, CoreEnvironmentError> {
        let manifest_path = self.manifest_path();
        let environment_lockfile_path = self.lockfile_path();
        let existing_lockfile_path = if environment_lockfile_path.exists() {
            debug!(
                "found existing lockfile: {}",
                environment_lockfile_path.display()
            );
            environment_lockfile_path.clone()
        } else {
            debug!("no existing lockfile found, using the global lockfile as a base");
            // Use the global lock so we're less likely to kick off a pkgdb
            // scrape in e.g. an install.
            LockedManifestPkgdb::ensure_global_lockfile(flox)
                .map_err(CoreEnvironmentError::LockedManifest)?
        };
        let lockfile_path = CanonicalPath::new(existing_lockfile_path)
            .map_err(CoreEnvironmentError::BadLockfilePath)?;

        let lockfile = LockedManifestPkgdb::lock_manifest(
            Path::new(&*PKGDB_BIN),
            &manifest_path,
            &lockfile_path,
            &global_manifest_path(flox),
        )
        .map_err(CoreEnvironmentError::LockedManifest)?;
        Ok(lockfile)
    }

    /// Lock the environment with the catalog client
    ///
    /// If a lockfile exists, it is used as a base.
    /// If the manifest should be locked without a base,
    /// remove the lockfile before calling this function or use [Self::upgrade].
    fn lock_with_catalog_client(
        &self,
        client: &catalog::Client,
        installable_locker: &impl InstallableLocker,
        manifest: TypedManifestCatalog,
    ) -> Result<LockedManifestCatalog, CoreEnvironmentError> {
        let existing_lockfile = 'lockfile: {
            let Ok(lockfile_path) = CanonicalPath::new(self.lockfile_path()) else {
                break 'lockfile None;
            };
            let lockfile = LockedManifest::read_from_file(&lockfile_path)
                .map_err(CoreEnvironmentError::LockedManifest)?;
            match lockfile {
                LockedManifest::Catalog(lockfile) => Some(lockfile),
                _ => {
                    // This will be the case when performing a migration
                    debug!(
                        "Found version 1 manifest, but lockfile doesn't match: Ignoring lockfile."
                    );
                    None
                },
            }
        };

        LockedManifestCatalog::lock_manifest(
            &manifest,
            existing_lockfile.as_ref(),
            client,
            installable_locker,
        )
        .block_on()
        .map_err(CoreEnvironmentError::LockedManifest)
    }

    /// Build the environment.
    ///
    /// Technically this does write to disk as a side effect for now.
    /// It's included in the [ReadOnly] struct for ergonomic reasons
    /// and because it doesn't modify the manifest.
    ///
    /// Does not lock the manifest or link the environment to an out path.
    /// Each should be done explicitly if necessary by the caller
    /// using [Self::lock] and [Self::link]:
    ///
    /// ```no_run
    /// # use flox_rust_sdk::models::environment::CoreEnvironment;
    /// # use flox_rust_sdk::flox::Flox;
    /// let flox: Flox = unimplemented!();
    /// let core_env: CoreEnvironment = unimplemented!();
    ///
    /// core_env.lock(&flox).unwrap();
    /// let store_path = core_env.build(&flox).unwrap();
    /// core_env
    ///     .link(&flox, "/path/to/out-link", &Some(store_path))
    ///     .unwrap();
    /// ```
    #[must_use = "don't discard the store path of built environments"]
    pub fn build(&mut self, flox: &Flox) -> Result<PathBuf, CoreEnvironmentError> {
        let lockfile_path = CanonicalPath::new(self.lockfile_path())
            .map_err(CoreEnvironmentError::BadLockfilePath)?;
        let lockfile = LockedManifest::read_from_file(&lockfile_path)
            .map_err(CoreEnvironmentError::LockedManifest)?;

        let mut pkgdb_cmd = Command::new(Path::new(&*PKGDB_BIN));
        pkgdb_cmd.arg("buildenv").arg(lockfile_path);

        let service_config_path = if let LockedManifest::Catalog(ref lockfile) = lockfile {
            maybe_make_service_config_file(flox, lockfile)?
        } else {
            None
        };
        if let Some(service_config_path) = &service_config_path {
            pkgdb_cmd.args(["--service-config", &service_config_path.to_string_lossy()]);
        }

        // Locking flakes may require using `ssh` for private flakes,
        // so don't clear PATH
        // We don't have tests for private flakes,
        // so make sure private flakes work after touching this.
        let result: BuildEnvResult = serde_json::from_value(
            call_pkgdb(pkgdb_cmd, false).map_err(CoreEnvironmentError::BuildEnv)?,
        )
        .map_err(CoreEnvironmentError::ParseBuildEnvOutput)?;

        let store_path = PathBuf::from(result.store_path);
        debug!(
            "built locked environment, store path={}",
            store_path.display()
        );

        Ok(store_path)
    }
}

impl CoreEnvironment<()> {
    /// Creates a [ContainerBuilder] from the environment.
    ///
    /// The sink is typically a [File](std::fs::File), [Stdout](std::io::Stdout)
    /// but can be any type that implements [Write](std::io::Write).
    ///
    /// While container _images_ can be created on any platform,
    /// only linux _containers_ can be run with `docker` or `podman`.
    /// Building an environment for linux on a non-linux platform (macos),
    /// will likely fail unless all packages in the environment can be substituted.
    ///
    /// There are mitigations for this, such as building within a VM or container.
    /// Such solutions are out of scope at this point.
    /// Until then, this function will error with [CoreEnvironmentError::ContainerizeUnsupportedSystem]
    /// if the environment is not linux.
    ///
    /// CoreEnvironment can't know whether or not to lock an environment (e.g.
    /// a RemoteEnvironment shouldn't have to be locked),
    /// so force the caller to handle locking by taking lockfile_path as an
    /// argument.
    pub fn build_container(
        lockfile_path: CanonicalPath,
    ) -> Result<ContainerBuilder, CoreEnvironmentError> {
        if std::env::consts::OS != "linux" {
            return Err(CoreEnvironmentError::ContainerizeUnsupportedSystem(
                std::env::consts::OS.to_string(),
            ));
        }

        let mut pkgdb_cmd = Command::new(Path::new(&*PKGDB_BIN));
        pkgdb_cmd
            .arg("buildenv")
            .arg("--container")
            .arg(lockfile_path);

        // Locking flakes may require using `ssh` for private flakes,
        // so don't clear PATH
        let result: BuildEnvResult = serde_json::from_value(
            call_pkgdb(pkgdb_cmd, false).map_err(CoreEnvironmentError::BuildEnv)?,
        )
        .map_err(CoreEnvironmentError::ParseBuildEnvOutput)?;

        let store_path = PathBuf::from(result.store_path);

        Ok(ContainerBuilder::new(store_path))
    }

    /// Create a new out-link for the environment at the given path with a
    /// store-path obtained from [Self::build].
    pub fn link(
        out_link_path: impl AsRef<Path>,
        store_path: impl AsRef<Path>,
    ) -> Result<(), CoreEnvironmentError> {
        let mut pkgdb_cmd = Command::new(Path::new(&*PKGDB_BIN));
        pkgdb_cmd
            .arg("linkenv")
            .args(["--out-link", &out_link_path.as_ref().to_string_lossy()])
            .args(["--store-path", &store_path.as_ref().to_string_lossy()]);

        serde_json::from_value::<BuildEnvResult>(
            call_pkgdb(pkgdb_cmd, true).map_err(CoreEnvironmentError::BuildEnv)?,
        )
        .map_err(CoreEnvironmentError::ParseBuildEnvOutput)?;

        Ok(())
    }
}

/// Environment modifying methods do not link the new environment to an out path.
/// Linking should be done by the caller.
/// Since files referenced by the environment are ingested into the nix store,
/// the same [CoreEnvironment] instance can be used
/// even if the concrete [super::Environment] tracks the files in a different way
/// such as a git repository or a database.
impl CoreEnvironment<ReadOnly> {
    /// Create a new environment view for the given directory
    ///
    /// This assumes that the directory contains a valid manifest.
    pub fn new(env_dir: impl AsRef<Path>) -> Self {
        CoreEnvironment {
            env_dir: env_dir.as_ref().to_path_buf(),
            _state: ReadOnly {},
        }
    }

    /// Install packages to the environment atomically
    ///
    /// Returns the new manifest content if the environment was modified. Also
    /// returns a map of the packages that were already installed. The installation
    /// will proceed if at least one of the requested packages were added to the
    /// manifest.
    pub fn install(
        &mut self,
        packages: &[PackageToInstall],
        flox: &Flox,
    ) -> Result<InstallationAttempt, CoreEnvironmentError> {
        let current_manifest_contents = self.manifest_content()?;
        let mut installation = insert_packages(&current_manifest_contents, packages)
            .map(|insertion| InstallationAttempt {
                new_manifest: insertion.new_toml.map(|toml| toml.to_string()),
                already_installed: insertion.already_installed,
                store_path: None,
            })
            .map_err(CoreEnvironmentError::ModifyToml)?;
        if let Some(ref new_manifest) = installation.new_manifest {
            let store_path = self.transact_with_manifest_contents(new_manifest, flox)?;
            installation.store_path = Some(store_path);
        }
        Ok(installation)
    }

    /// Uninstall packages from the environment atomically
    ///
    /// Returns true if the environment was modified and false otherwise.
    /// TODO: this should return a list of packages that were actually
    /// uninstalled rather than a bool.
    pub fn uninstall(
        &mut self,
        packages: Vec<String>,
        flox: &Flox,
    ) -> Result<UninstallationAttempt, CoreEnvironmentError> {
        let current_manifest_contents = self.manifest_content()?;

        let install_ids = Self::get_install_ids_to_uninstall(&self.manifest()?, packages)?;

        let toml = remove_packages(&current_manifest_contents, &install_ids)
            .map_err(CoreEnvironmentError::ModifyToml)?;
        let store_path = self.transact_with_manifest_contents(toml.to_string(), flox)?;
        Ok(UninstallationAttempt {
            new_manifest: Some(toml.to_string()),
            store_path: Some(store_path),
        })
    }

    fn get_install_ids_to_uninstall(
        manifest: &TypedManifest,
        packages: Vec<String>,
    ) -> Result<Vec<String>, CoreEnvironmentError> {
        let iids = if let TypedManifest::Catalog(manifest) = manifest {
            let mut install_ids = Vec::new();
            for pkg in packages {
                // User passed an install id directly
                if manifest.install.contains_key(&pkg) {
                    install_ids.push(pkg);
                    continue;
                }
                // User passed a package path to uninstall
                let matching_iids_by_pkg_path = manifest.install.iter().filter(|(_iid, descriptor)| {
                    // Find matching pkg-paths and select for uninstall
                    matches!(descriptor, ManifestPackageDescriptor::Catalog(des) if des.pkg_path == pkg)
                }).map(|(iid, _)| iid.to_owned()).collect::<Vec<String>>();

                // Extend the install_ids with the matching install id from pkg-path
                match matching_iids_by_pkg_path.len() {
                    0 => return Err(CoreEnvironmentError::PackageNotFound(pkg)),
                    // if there is only one package with the given pkg-path, uninstall it
                    1 => install_ids.extend(matching_iids_by_pkg_path),
                    // if there are multiple packages with the given pkg-path, ask for a specific install id
                    _ => {
                        return Err(CoreEnvironmentError::MultiplePackagesMatch(
                            pkg,
                            matching_iids_by_pkg_path,
                        ))
                    },
                }
            }
            install_ids
        } else {
            packages
        };
        Ok(iids)
    }

    /// Atomically edit this environment, ensuring that it still builds
    pub fn edit(
        &mut self,
        flox: &Flox,
        contents: String,
    ) -> Result<EditResult, CoreEnvironmentError> {
        let old_contents = self.manifest_content()?;

        // skip the edit if the contents are unchanged
        // note: consumers of this function may call [Self::link] separately,
        //       causing an evaluation/build of the environment.
        if contents == old_contents {
            return Ok(EditResult::Unchanged);
        }

        let store_path = self.transact_with_manifest_contents(&contents, flox)?;

        EditResult::new(&old_contents, &contents, Some(store_path))
    }

    /// Atomically edit this environment, without checking that it still builds
    ///
    /// This is unsafe as it can create broken environments!
    /// Used by the implementation of <https://github.com/flox/flox/issues/823>
    /// and may be removed in the future in favor of something like <https://github.com/flox/flox/pull/681>
    pub(crate) fn edit_unsafe(
        &mut self,
        flox: &Flox,
        contents: String,
    ) -> Result<Result<EditResult, CoreEnvironmentError>, CoreEnvironmentError> {
        let old_contents = self.manifest_content()?;

        // skip the edit if the contents are unchanged
        // note: consumers of this function may call [Self::link] separately,
        //       causing an evaluation/build of the environment.
        if contents == old_contents {
            return Ok(Ok(EditResult::Unchanged));
        }

        let tempdir = tempfile::tempdir_in(&flox.temp_dir)
            .map_err(CoreEnvironmentError::MakeSandbox)?
            .into_path();

        debug!(
            "transaction: making temporary environment in {}",
            tempdir.display()
        );
        let mut temp_env = self.writable(&tempdir)?;

        debug!("transaction: updating manifest");
        temp_env.update_manifest(&contents)?;

        debug!("transaction: building environment, ignoring errors (unsafe)");

        if let Err(lock_err) = temp_env.lock(flox) {
            debug!("transaction: lock failed: {:?}", lock_err);
            debug!("transaction: replacing environment");
            self.replace_with(temp_env)?;
            return Ok(Err(lock_err));
        };

        let build_attempt = temp_env.build(flox);

        debug!("transaction: replacing environment");
        self.replace_with(temp_env)?;

        match build_attempt {
            Ok(store_path) => Ok(EditResult::new(&old_contents, &contents, Some(store_path))),
            Err(err) => Ok(Err(err)),
        }
    }

    /// Update the inputs of an environment atomically.
    pub fn update(
        &mut self,
        flox: &Flox,
        inputs: Vec<String>,
    ) -> Result<UpdateResult, CoreEnvironmentError> {
        // TODO: double check canonicalization
        let UpdateResult {
            new_lockfile,
            old_lockfile,
            ..
        } = LockedManifestPkgdb::update_manifest(
            flox,
            Some(self.manifest_path()),
            self.lockfile_path(),
            inputs,
        )
        .map_err(CoreEnvironmentError::LockedManifest)?;

        let store_path = self.transact_with_lockfile_contents(
            serde_json::to_string_pretty(&new_lockfile).unwrap(),
            flox,
        )?;

        Ok(UpdateResult {
            new_lockfile,
            old_lockfile,
            store_path: Some(store_path),
        })
    }

    /// Atomically upgrade packages in this environment
    ///
    /// First resolve a new lockfile with upgraded packages using either pkgdb or the catalog client.
    /// Then verify the new lockfile by building the environment.
    /// Finally replace the existing environment with the new, upgraded one.
    pub fn upgrade(
        &mut self,
        flox: &Flox,
        groups_or_iids: &[&str],
    ) -> Result<UpgradeResult, CoreEnvironmentError> {
        tracing::debug!(to_upgrade = groups_or_iids.join(","), "upgrading");
        let manifest = self.manifest()?;

        let (lockfile, upgraded) = match manifest {
            TypedManifest::Pkgdb(_) => {
                tracing::debug!("using pkgdb to upgrade");
                let (lockfile, upgraded) = self.upgrade_with_pkgdb(flox, groups_or_iids)?;
                (LockedManifest::Pkgdb(lockfile), upgraded)
            },
            TypedManifest::Catalog(catalog) => {
                Self::ensure_valid_upgrade(groups_or_iids, &catalog)?;
                tracing::debug!("using catalog client to upgrade");
                let client = flox
                    .catalog_client
                    .as_ref()
                    .ok_or(CoreEnvironmentError::CatalogClientMissing)?;

                let (lockfile, upgraded) = self.upgrade_with_catalog_client(
                    client,
                    &flox.installable_locker,
                    groups_or_iids,
                    &catalog,
                )?;

                let upgraded = {
                    let mut install_ids = upgraded
                        .into_iter()
                        .map(|(_, pkg)| pkg.install_id().to_owned())
                        .collect::<HashSet<_>>()
                        .into_iter()
                        .collect::<Vec<_>>();
                    install_ids.sort();
                    install_ids
                };

                (LockedManifest::Catalog(lockfile), upgraded)
            },
        };

        let store_path =
            self.transact_with_lockfile_contents(serde_json::json!(&lockfile).to_string(), flox)?;

        Ok(UpgradeResult {
            packages: upgraded,
            store_path: Some(store_path),
        })
    }

    fn ensure_valid_upgrade(
        groups_or_iids: &[&str],
        manifest: &TypedManifestCatalog,
    ) -> Result<(), CoreEnvironmentError> {
        for id in groups_or_iids {
            tracing::debug!(id, "checking that id is a package or group");
            if *id == "toplevel" {
                continue;
            }
            if !manifest.pkg_or_group_found_in_manifest(id) {
                return Err(CoreEnvironmentError::UpgradeFailedCatalog(
                    UpgradeError::PkgNotFound(ManifestError::PkgOrGroupNotFound(id.to_string())),
                ));
            }
        }
        tracing::debug!("checking group membership for requested packages");
        for id in groups_or_iids {
            if manifest.pkg_descriptor_with_id(id).is_none() {
                // We've already checked that the id is a package or group,
                // and if this is None then we know it's a group and therefore
                // we don't need to check what other packages are in the group
                // with this id.
                continue;
            }
            if manifest
                .pkg_belongs_to_non_empty_toplevel_group(id)
                .expect("already checked that package exists")
            {
                return Err(CoreEnvironmentError::UpgradeFailedCatalog(
                    UpgradeError::NonEmptyNamedGroup {
                        pkg: id.to_string(),
                        group: "toplevel".to_string(),
                    },
                ));
            }
            if let Some(group) = manifest
                .pkg_belongs_to_non_empty_named_group(id)
                .expect("already checked that package exists")
            {
                return Err(CoreEnvironmentError::UpgradeFailedCatalog(
                    UpgradeError::NonEmptyNamedGroup {
                        pkg: id.to_string(),
                        group,
                    },
                ));
            }
        }
        Ok(())
    }

    fn upgrade_with_pkgdb(
        &mut self,
        flox: &Flox,
        groups_or_iids: &[&str],
    ) -> Result<(LockedManifestPkgdb, Vec<String>), CoreEnvironmentError> {
        let manifest_path = self.manifest_path();
        let lockfile_path = self.lockfile_path();
        let maybe_lockfile = if lockfile_path.exists() {
            debug!("found existing lockfile: {}", lockfile_path.display());
            Some(lockfile_path)
        } else {
            debug!("no existing lockfile found");
            None
        };
        let mut pkgdb_cmd = Command::new(Path::new(&*PKGDB_BIN));
        pkgdb_cmd
            .args(["manifest", "upgrade"])
            .arg("--ga-registry")
            .arg("--global-manifest")
            .arg(global_manifest_path(flox))
            .arg("--manifest")
            .arg(manifest_path);
        if let Some(lf_path) = maybe_lockfile {
            let canonical_lockfile_path =
                CanonicalPath::new(lf_path).map_err(CoreEnvironmentError::BadLockfilePath)?;
            pkgdb_cmd.arg("--lockfile").arg(canonical_lockfile_path);
        }
        pkgdb_cmd.args(groups_or_iids);

        debug!(
            "upgrading environment with command: {}",
            pkgdb_cmd.display()
        );
        let json: UpgradeResultJSON = serde_json::from_value(
            call_pkgdb(pkgdb_cmd, true).map_err(CoreEnvironmentError::UpgradeFailedPkgDb)?,
        )
        .map_err(CoreEnvironmentError::ParseUpgradeOutput)?;

        Ok((json.lockfile, json.result.0))
    }

    /// Upgrade the given groups or install ids in the environment using the catalog client.
    /// The environment is upgraded by locking the existing manifest
    /// using [LockedManifestCatalog::lock_manifest] with the existing lockfile as a seed,
    /// where the upgraded packages have been filtered out causing them to be re-resolved.
    fn upgrade_with_catalog_client(
        &mut self,
        client: &impl ClientTrait,
        flake_locking: &impl InstallableLocker,
        groups_or_iids: &[&str],
        manifest: &TypedManifestCatalog,
    ) -> Result<(LockedManifestCatalog, Vec<(LockedPackage, LockedPackage)>), CoreEnvironmentError>
    {
        tracing::debug!(to_upgrade = groups_or_iids.join(","), "upgrading");
        let existing_lockfile = 'lockfile: {
            let Ok(lockfile_path) = CanonicalPath::new(self.lockfile_path()) else {
                break 'lockfile None;
            };
            let lockfile = LockedManifest::read_from_file(&lockfile_path)
                .map_err(CoreEnvironmentError::LockedManifest)?;
            match lockfile {
                LockedManifest::Catalog(lockfile) => Some(lockfile),
                _ => {
                    // This will be the case when performing a migration
                    debug!(
                        "Found version 1 manifest, but lockfile doesn't match: Ignoring lockfile."
                    );
                    None
                },
            }
        };

        // Record a nested map where you retrieve the locked package
        // via pkgs[install_id][system]
        let previous_packages = if let Some(ref lockfile) = existing_lockfile {
            let mut pkgs_by_id = BTreeMap::new();
            lockfile.packages.iter().for_each(|pkg| {
                let by_system = pkgs_by_id
                    .entry(pkg.install_id().to_owned())
                    .or_insert(BTreeMap::new());
                by_system.entry(pkg.system().clone()).or_insert(pkg.clone());
            });
            pkgs_by_id
        } else {
            BTreeMap::new()
        };

        // Create a seed lockfile by "unlocking" (i.e. removing the locked entries of)
        // all packages matching the given groups or iids.
        // If no groups or iids are provided, all packages are unlocked.
        let seed_lockfile = if groups_or_iids.is_empty() {
            debug!("no groups or iids provided, unlocking all packages");
            None
        } else {
            existing_lockfile.clone().map(|mut lockfile| {
                lockfile.unlock_packages_by_group_or_iid(groups_or_iids);
                lockfile
            })
        };

        let upgraded_lockfile = LockedManifestCatalog::lock_manifest(
            manifest,
            seed_lockfile.as_ref(),
            client,
            flake_locking,
        )
        .block_on()
        .map_err(CoreEnvironmentError::LockedManifest)?;

        let pkgs_after_upgrade = {
            let mut pkgs_by_id = BTreeMap::new();
            upgraded_lockfile.packages.iter().for_each(|pkg| {
                let by_system = pkgs_by_id
                    .entry(pkg.install_id().to_owned())
                    .or_insert(BTreeMap::new());
                by_system.entry(pkg.system().clone()).or_insert(pkg.clone());
            });
            pkgs_by_id
        };

        // todo: handle flake diffs
        // Iterate over the two sorted maps in lockstep
        // Since BTreeMap is ordered and we must have the same packages before
        // and after upgrading, we can zip the two iterators together knowing
        // that we'll visit the same install_id from each map at the same time.
        let package_diff = previous_packages
            .iter()
            .zip(pkgs_after_upgrade.iter())
            // Extract LockedPackage
            .flat_map(|((_prev_id, prev_map), (_curr_id, curr_map))| {
                let curr_iter = curr_map.iter().map(|(_sys, pkg)| pkg);
                prev_map.iter().map(|(_sys, pkg)| pkg).zip(curr_iter)
            })
            // Keep anything that has been upgraded, using a change in
            // derivation to define upgraded for both flake and catalog packages.
            .filter_map(|(prev_pkg, curr_pkg)| {
                if prev_pkg.derivation() != curr_pkg.derivation() {
                    Some((prev_pkg.to_owned(), curr_pkg.to_owned()))
                } else {
                    None
                }
            })
            .collect::<Vec<_>>();

        let final_lockfile = if package_diff.is_empty() {
            existing_lockfile.unwrap_or(upgraded_lockfile)
        } else {
            upgraded_lockfile
        };

        Ok((final_lockfile, package_diff))
    }

    /// Makes a temporary copy of the environment so modifications to the manifest
    /// can be applied without modifying the original environment.
    fn writable(
        &mut self,
        tempdir: impl AsRef<Path>,
    ) -> Result<CoreEnvironment<ReadWrite>, CoreEnvironmentError> {
        copy_dir_recursive(&self.env_dir, &tempdir.as_ref(), true)
            .map_err(CoreEnvironmentError::MakeTemporaryEnv)?;

        Ok(CoreEnvironment {
            env_dir: tempdir.as_ref().to_path_buf(),
            _state: ReadWrite {},
        })
    }

    /// Replace the contents of this environment (e.g. `.flox/env`)
    /// with that of another environment.
    ///
    /// This will **not** set any out-links to updated versions of the environment.
    fn replace_with(
        &mut self,
        replacement: CoreEnvironment<ReadWrite>,
    ) -> Result<(), CoreEnvironmentError> {
        let transaction_backup = self.env_dir.with_extension("tmp");

        if transaction_backup.exists() {
            debug!(
                "transaction backup exists: {}",
                transaction_backup.display()
            );
            return Err(CoreEnvironmentError::PriorTransaction(transaction_backup));
        }
        debug!(
            "backing up env: from={}, to={}",
            self.env_dir.display(),
            transaction_backup.display()
        );
        fs::rename(&self.env_dir, &transaction_backup)
            .map_err(CoreEnvironmentError::BackupTransaction)?;
        // try to restore the backup if the move fails
        debug!(
            "replacing original env: from={}, to={}",
            replacement.env_dir.display(),
            self.env_dir.display()
        );
        if let Err(err) = copy_dir_recursive(&replacement.env_dir, &self.env_dir, true) {
            debug!(
                "failed to replace env ({}), restoring backup: from={}, to={}",
                err,
                transaction_backup.display(),
                self.env_dir.display(),
            );
            fs::remove_dir_all(&self.env_dir).map_err(CoreEnvironmentError::AbortTransaction)?;
            fs::rename(transaction_backup, &self.env_dir)
                .map_err(CoreEnvironmentError::AbortTransaction)?;
            return Err(CoreEnvironmentError::Move(err));
        }
        debug!("removing backup: path={}", transaction_backup.display());
        fs::remove_dir_all(transaction_backup).map_err(CoreEnvironmentError::RemoveBackup)?;
        Ok(())
    }

    /// Attempt to transactionally replace the manifest contents
    #[must_use = "don't discard the store path of built environments"]
    fn transact_with_manifest_contents(
        &mut self,
        manifest_contents: impl AsRef<str>,
        flox: &Flox,
    ) -> Result<PathBuf, CoreEnvironmentError> {
        // Return an error for deprecated modifications of v0 manifests
        if flox.catalog_client.is_some() {
            let manifest: TypedManifest = toml::from_str(manifest_contents.as_ref())
                .map_err(CoreEnvironmentError::DeserializeManifest)?;
            if let TypedManifest::Pkgdb(_) = manifest {
                Err(CoreEnvironmentError::Version0NotSupported)?;
            }
        }

        let tempdir = tempfile::tempdir_in(&flox.temp_dir)
            .map_err(CoreEnvironmentError::MakeSandbox)?
            .into_path();

        debug!(
            "transaction: making temporary environment in {}",
            tempdir.display()
        );
        let mut temp_env = self.writable(&tempdir)?;

        debug!("transaction: updating manifest");
        temp_env.update_manifest(&manifest_contents)?;

        debug!("transaction: locking environment");
        temp_env.lock(flox)?;

        debug!("transaction: building environment");
        let store_path = temp_env.build(flox)?;

        debug!("transaction: replacing environment");
        self.replace_with(temp_env)?;
        Ok(store_path)
    }

    /// Attempt to transactionally replace the lockfile contents
    ///
    /// The lockfile_contents passed to this function must be generated by pkgdb
    /// so that calling `pkgdb manifest lock` with the new lockfile_contents is
    /// idempotent.
    ///
    /// TODO: this is separate from transact_with_manifest_contents because it
    /// shouldn't have to call lock. Currently build calls lock, but we
    /// shouldn't have to lock a second time.
    #[must_use = "don't discard the store path of built environments"]
    fn transact_with_lockfile_contents(
        &mut self,
        lockfile_contents: impl AsRef<str>,
        flox: &Flox,
    ) -> Result<PathBuf, CoreEnvironmentError> {
        let tempdir = tempfile::tempdir_in(&flox.temp_dir)
            .map_err(CoreEnvironmentError::MakeSandbox)?
            .into_path();

        debug!(
            "transaction: making temporary environment in {}",
            tempdir.display()
        );
        let mut temp_env = self.writable(&tempdir)?;

        debug!("transaction: updating lockfile");
        temp_env.update_lockfile(&lockfile_contents)?;

        debug!("transaction: building environment");
        let store_path = temp_env.build(flox)?;

        debug!("transaction: replacing environment");
        self.replace_with(temp_env)?;
        Ok(store_path)
    }

    /// Should not be called with
    /// !migration_info.needs_manifest_migration && !migration_info.needs_upgrade
    pub fn migrate_to_v1(
        &mut self,
        flox: &Flox,
        mut migration_info: MigrationInfo,
    ) -> Result<PathBuf, CoreEnvironmentError> {
        let tempdir = tempfile::tempdir_in(&flox.temp_dir)
            .map_err(CoreEnvironmentError::MakeSandbox)?
            .into_path();

        debug!(
            "migration transaction: making temporary environment in {}",
            tempdir.display()
        );
        let mut temp_env = self.writable(&tempdir)?;

        if migration_info.needs_manifest_migration {
            Self::migrate_manifest_contents_to_v1(&mut migration_info.raw_manifest)?;

            debug!("migration transaction: updating manifest");
            temp_env.update_manifest(migration_info.raw_manifest.to_string())?;
        }

        // Lock if there's a v0 manifest, regardless of whether there's a
        // lockfile or what version it is.
        // This could lock an environment that isn't already locked,
        // but particularly for managed and remote environments, we want to keep
        // the lock in sync with the manifest,
        // so we don't want to perform a transaction without locking.
        debug!("migration transaction: locking environment");
        temp_env
            .lock(flox)
            .map_err(|e| CoreEnvironmentError::LockForMigration(Box::new(e)))?;

        debug!("migration transaction: building environment");
        let store_path = temp_env.build(flox)?;

        debug!("migration transaction: replacing environment");
        self.replace_with(temp_env)?;
        Ok(store_path)
    }

    /// Migrate a v0 [RawManifest] to a v1 [RawManifest] by inserting
    /// `version = 1` and moving `hook.script` to `hook.on-activate` if
    /// `hook.on-activate` doesn't already exist.
    ///
    /// `raw_manifest` is expected to be a v0 manifest.
    /// Return an error if the resulting manifest is not a valid v1 manifest.
    /// Note that the modifications are still made even if an error is returned to allow
    /// [Self::migrate_and_edit_unsafe] to use the invalid manifest.
    fn migrate_manifest_contents_to_v1(
        raw_manifest: &mut RawManifest,
    ) -> Result<(), CoreEnvironmentError> {
        // // Insert `version = 1`
        raw_manifest.insert(MANIFEST_VERSION_KEY, toml_edit::value(1));

        // Migrate `hook.script` to `hook.on-activate`
        let hook = raw_manifest.get_mut("hook").and_then(|s| s.as_table_mut());
        if let Some(hook) = hook {
            if hook.get("on-activate").is_none() {
                // Rename `hook.script` to `hook.on-activate`, preserving
                // comments and formatting
                if let Some((script_key, script_item)) = hook.remove_entry("script") {
                    // Unit tests cover this is safe to unwrap
                    let mut on_activate = toml_edit::Key::from_str("on-activate").unwrap();
                    let mut on_activate_key = on_activate.as_mut();
                    let decor = on_activate_key.leaf_decor_mut();
                    *decor = script_key.leaf_decor().clone();
                    let dotted_decor = on_activate_key.dotted_decor_mut();
                    *dotted_decor = script_key.dotted_decor().clone();
                    // Does not preserve order of hooks,
                    // but we only have one field in the hook section.
                    hook.insert_formatted(&on_activate, script_item);
                }
            }
        }

        // Make sure it parses
        raw_manifest
            .to_typed()
            .map_err(CoreEnvironmentError::MigrateManifest)?;
        Ok(())
    }

    /// Replace manifest with provided `contents` and perform migration in a
    /// single transaction
    pub fn migrate_and_edit_unsafe(
        &mut self,
        flox: &Flox,
        contents: String,
    ) -> Result<Result<PathBuf, CoreEnvironmentError>, CoreEnvironmentError> {
        let tempdir = tempfile::tempdir_in(&flox.temp_dir)
            .map_err(CoreEnvironmentError::MakeSandbox)?
            .into_path();

        debug!(
            "migration transaction: making temporary environment in {}",
            tempdir.display()
        );
        let mut temp_env = self.writable(&tempdir)?;

        let mut raw_manifest = RawManifest::from_str(&contents)
            .map_err(|e| CoreEnvironmentError::ModifyToml(TomlEditError::ParseManifest(e)))?;

        let migrate_result = Self::migrate_manifest_contents_to_v1(&mut raw_manifest);

        debug!("migration transaction: updating manifest");
        temp_env.update_manifest(raw_manifest.to_string())?;

        // Check if the manifest is valid after updating it, because we want to
        // update it no matter what.
        if let Err(migrate_error) = migrate_result {
            debug!(
                "migration transaction: migration failed: {:?}",
                migrate_error
            );
            debug!("migration transaction: replacing environment");
            self.replace_with(temp_env)?;
            return Ok(Err(migrate_error));
        }

        if let Err(lock_err) = temp_env.lock(flox) {
            debug!("migration transaction: lock failed: {:?}", lock_err);
            debug!("migration transaction: replacing environment");
            self.replace_with(temp_env)?;
            return Ok(Err(lock_err));
        };

        let build_attempt = temp_env.build(flox);

        debug!("migration transaction: replacing environment");
        self.replace_with(temp_env)?;

        match build_attempt {
            Ok(store_path) => Ok(Ok(store_path)),
            Err(err) => Ok(Err(err)),
        }
    }
}

/// A writable view of an environment directory
///
/// Typically within a temporary directory created by [CoreEnvironment::writable].
/// This is not public to enforce that environments are only edited atomically.
impl CoreEnvironment<ReadWrite> {
    /// Updates the environment manifest with the provided contents
    fn update_manifest(&mut self, contents: impl AsRef<str>) -> Result<(), CoreEnvironmentError> {
        debug!("writing new manifest to {}", self.manifest_path().display());
        let mut manifest_file = std::fs::OpenOptions::new()
            .write(true)
            .truncate(true)
            .open(self.manifest_path())
            .map_err(CoreEnvironmentError::OpenManifest)?;
        manifest_file
            .write_all(contents.as_ref().as_bytes())
            .map_err(CoreEnvironmentError::UpdateManifest)?;
        Ok(())
    }

    /// Updates the environment lockfile with the provided contents
    fn update_lockfile(&mut self, contents: impl AsRef<str>) -> Result<(), CoreEnvironmentError> {
        debug!("writing lockfile to {}", self.lockfile_path().display());
        std::fs::write(self.lockfile_path(), contents.as_ref())
            .map_err(CoreEnvironmentError::WriteLockfile)?;
        Ok(())
    }
}

#[derive(Debug, Clone, PartialEq, Eq)]
pub enum EditResult {
    /// The manifest was not modified.
    Unchanged,
    /// The manifest was modified, and the user needs to re-activate it.
    ReActivateRequired { store_path: Option<PathBuf> },
    /// The manifest was modified, but the user does not need to re-activate it.
    Success { store_path: Option<PathBuf> },
}

impl EditResult {
    pub fn new(
        old_manifest: &str,
        new_manifest: &str,
        store_path: Option<PathBuf>,
    ) -> Result<Self, CoreEnvironmentError> {
        if old_manifest == new_manifest {
            Ok(Self::Unchanged)
        } else {
            // todo: use a single toml crate (toml_edit already implements serde traits)
            // TODO: use different error variants, users _can_ fix errors in the _new_ manifest
            //       but they _can't_ fix errors in the _old_ manifest
            let old_manifest: TypedManifest =
                toml::from_str(old_manifest).map_err(CoreEnvironmentError::DeserializeManifest)?;
            let new_manifest: TypedManifest =
                toml::from_str(new_manifest).map_err(CoreEnvironmentError::DeserializeManifest)?;

            match (&old_manifest, &new_manifest) {
                (TypedManifest::Pkgdb(old), TypedManifest::Pkgdb(new)) => {
                    if old.hook != new.hook || old.vars != new.vars || old.profile != new.profile {
                        Ok(Self::ReActivateRequired { store_path })
                    } else {
                        Ok(Self::Success { store_path })
                    }
                },
                (TypedManifest::Catalog(old), TypedManifest::Catalog(new)) => {
                    if old.hook != new.hook || old.vars != new.vars || old.profile != new.profile {
                        Ok(Self::ReActivateRequired { store_path })
                    } else {
                        Ok(Self::Success { store_path })
                    }
                },
                (TypedManifest::Catalog(catalog), TypedManifest::Pkgdb(pkgdb))
                | (TypedManifest::Pkgdb(pkgdb), TypedManifest::Catalog(catalog)) => {
                    if toml::Value::try_from(&pkgdb.hook) != toml::Value::try_from(&catalog.hook)
                        || toml::Value::try_from(&pkgdb.vars)
                            != toml::Value::try_from(&catalog.vars)
                        || toml::Value::try_from(&pkgdb.profile)
                            != toml::Value::try_from(&catalog.profile)
                    {
                        Ok(Self::ReActivateRequired { store_path })
                    } else {
                        Ok(Self::Success { store_path })
                    }
                },
            }
        }
    }

    pub fn store_path(&self) -> Option<PathBuf> {
        match self {
            EditResult::Unchanged => None,
            EditResult::ReActivateRequired { store_path } => store_path.clone(),
            EditResult::Success { store_path } => store_path.clone(),
        }
    }
}

#[derive(Debug, Error)]
pub enum CoreEnvironmentError {
    // region: immutable manifest errors
    #[error("could not modify manifest")]
    ModifyToml(#[source] TomlEditError),
    #[error("could not deserialize manifest")]
    DeserializeManifest(#[source] toml::de::Error),
    // endregion

    // region: transaction errors
    #[error("could not make temporary directory for transaction")]
    MakeSandbox(#[source] std::io::Error),

    #[error("couldn't write new lockfile contents")]
    WriteLockfile(#[source] std::io::Error),

    #[error("could not make temporary copy of environment")]
    MakeTemporaryEnv(#[source] std::io::Error),
    /// Thrown when a .flox/env.tmp directory already exists
    #[error("prior transaction in progress -- delete {0} to discard")]
    PriorTransaction(PathBuf),
    #[error("could not create backup for transaction")]
    BackupTransaction(#[source] std::io::Error),
    #[error("Failed to abort transaction; backup could not be moved back into place")]
    AbortTransaction(#[source] std::io::Error),
    #[error("Failed to move modified environment into place")]
    Move(#[source] std::io::Error),
    #[error("Failed to remove transaction backup")]
    RemoveBackup(#[source] std::io::Error),

    // endregion

    // region: mutable manifest errors
    #[error("could not open manifest")]
    OpenManifest(#[source] std::io::Error),
    #[error("could not write manifest")]
    UpdateManifest(#[source] std::io::Error),
    /// Tried to uninstall a package that wasn't installed
    #[error("couldn't uninstall '{0}', wasn't previously installed")]
    PackageNotFound(String),
    // Multiple packages match user input, must specify install_id
    #[error(
        "multiple packages match '{0}', please specify an install id from possible matches: {1:?}"
    )]
    MultiplePackagesMatch(String, Vec<String>),
    // endregion

    // region: pkgdb manifest errors
    #[error(transparent)]
    LockedManifest(LockedManifestError),

    #[error(transparent)]
    BadLockfilePath(CanonicalizeError),

    // todo: refactor upgrade to use `LockedManifest`
    #[error("unexpected output from pkgdb upgrade")]
    ParseUpgradeOutput(#[source] serde_json::Error),
    #[error("failed to upgrade environment")]
    UpgradeFailedPkgDb(#[source] CallPkgDbError),
    #[error("failed to upgrade environment")]
    UpgradeFailedCatalog(#[source] UpgradeError),
    // endregion

    // region: pkgdb builds
    #[error("failed to build environment")]
    BuildEnv(#[source] CallPkgDbError),
    #[error("failed to parse buildenv output")]
    ParseBuildEnvOutput(#[source] serde_json::Error),
    #[error("package is unsupported for this sytem")]
    UnsupportedPackageWithDocLink(#[source] CallPkgDbError),
    #[error("failed to build container builder")]
    CallContainerBuilder(#[source] std::io::Error),
    #[error("failed to write container builder to sink")]
    WriteContainer(#[source] std::io::Error),
    // endregion

    // endregion
    #[error("unsupported system to build container: {0}")]
    ContainerizeUnsupportedSystem(String),

    #[error("Could not process catalog manifest without a catalog client")]
    CatalogClientMissing,

    #[error("could not automatically migrate manifest to version 1")]
    MigrateManifest(#[source] toml_edit::de::Error),

    #[error("failed to create version 1 lock")]
    LockForMigration(#[source] Box<CoreEnvironmentError>),

    #[error(
        "Modifying version 0 manifests is no longer supported.\nSet 'version = 1' in the manifest."
    )]
    Version0NotSupported,
    #[error(
        "Locking version 0 manifests is no longer supported.\nSet 'version = 1' in the manifest."
    )]
    LockingVersion0NotSupported,

    #[error(transparent)]
    Services(#[from] ServiceError),
    #[error("cannot use services with v0 manifests")]
    ServicesWithV0,
}

impl CoreEnvironmentError {
    pub fn is_incompatible_system_error(&self) -> bool {
        let is_pkgdb_incompatible_system_error = matches!(
            self,
            CoreEnvironmentError::BuildEnv(CallPkgDbError::PkgDbError(PkgDbError {
                exit_code: error_codes::LOCKFILE_INCOMPATIBLE_SYSTEM,
                ..
            }))
        );
        let is_catalog_incompatible_system_error = matches!(
            self,
            CoreEnvironmentError::LockedManifest(LockedManifestError::ResolutionFailed(failures))
             if failures.0.iter().any(|f| matches!(f, ResolutionFailure::PackageUnavailableOnSomeSystems { .. })));
        is_catalog_incompatible_system_error || is_pkgdb_incompatible_system_error
    }

    pub fn is_incompatible_package_error(&self) -> bool {
        #[allow(clippy::match_like_matches_macro)] // rustfmt can't handle this as a match!
        match self.pkgdb_exit_code() {
            Some(exit_code)
                if [
                    error_codes::PACKAGE_BUILD_FAILURE,
                    error_codes::PACKAGE_EVAL_FAILURE,
                    error_codes::PACKAGE_EVAL_INCOMPATIBLE_SYSTEM,
                ]
                .contains(exit_code) =>
            {
                true
            },
            _ => false,
        }
    }

    /// If the error contains a PkgDbError with an exit_code, return it.
    /// Otherwise return None.
    pub fn pkgdb_exit_code(&self) -> Option<&u64> {
        match self {
            CoreEnvironmentError::BuildEnv(CallPkgDbError::PkgDbError(PkgDbError {
                exit_code,
                ..
            })) => Some(exit_code),
            _ => None,
        }
    }
}

pub mod test_helpers {
    use indoc::indoc;

    use super::*;
    use crate::flox::Flox;

    pub const MANIFEST_V0_FIELDS: &str = indoc! {r#"
        [options]
        semver.prefer-pre-releases = true
        "#};
    #[cfg(target_os = "macos")]
    pub const MANIFEST_INCOMPATIBLE_SYSTEM: &str = indoc! {r#"
        version = 1
        [options]
        systems = ["x86_64-linux"]
        "#};
    #[cfg(target_os = "macos")]
    pub const MANIFEST_INCOMPATIBLE_SYSTEM_V0: &str = indoc! {r#"
        [options]
        systems = ["x86_64-linux"]
        "#};
    #[cfg(target_os = "macos")]
    pub const MANIFEST_INCOMPATIBLE_SYSTEM_V0_FIELDS: &str = indoc! {r#"
        [options]
        systems = ["x86_64-linux"]
        semver.prefer-pre-releases = true
        "#};
    #[cfg(target_os = "macos")]
    pub const MANIFEST_INCOMPATIBLE_SYSTEM_V1: &str = indoc! {r#"
        version = 1
        [options]
        systems = ["x86_64-linux"]
        "#};

    #[cfg(target_os = "linux")]
    pub const MANIFEST_INCOMPATIBLE_SYSTEM: &str = indoc! {r#"
        version = 1
        [options]
        systems = ["aarch64-darwin"]
        "#};
    #[cfg(target_os = "linux")]
    pub const MANIFEST_INCOMPATIBLE_SYSTEM_V0: &str = indoc! {r#"
        [options]
        systems = ["aarch64-darwin"]
        "#};
    #[cfg(target_os = "linux")]
    pub const MANIFEST_INCOMPATIBLE_SYSTEM_V0_FIELDS: &str = indoc! {r#"
        [options]
        systems = ["aarch64-darwin"]
        semver.prefer-pre-releases = true
        "#};
    #[cfg(target_os = "linux")]
    pub const MANIFEST_INCOMPATIBLE_SYSTEM_V1: &str = indoc! {r#"
        version = 1
        [options]
        systems = ["aarch64-darwin"]
        "#};

    pub fn new_core_environment(flox: &Flox, contents: &str) -> CoreEnvironment {
        let env_path = tempfile::tempdir_in(&flox.temp_dir).unwrap().into_path();
        fs::write(env_path.join(MANIFEST_FILENAME), contents).unwrap();

        CoreEnvironment::new(&env_path)
    }

    pub fn new_core_environment_with_lockfile(
        flox: &Flox,
        manifest_contents: &str,
        lockfile_contents: &str,
    ) -> CoreEnvironment {
        let env_path = tempfile::tempdir_in(&flox.temp_dir).unwrap().into_path();
        fs::write(env_path.join(MANIFEST_FILENAME), manifest_contents).unwrap();
        fs::write(env_path.join(LOCKFILE_FILENAME), lockfile_contents).unwrap();

        CoreEnvironment::new(&env_path)
    }

    pub fn new_core_environment_from_env_files(
        flox: &Flox,
        env_files_dir: impl AsRef<Path>,
    ) -> CoreEnvironment {
        let env_files_dir = env_files_dir.as_ref();
        let manifest_contents = fs::read_to_string(env_files_dir.join(MANIFEST_FILENAME)).unwrap();
        let lockfile_contents = fs::read_to_string(env_files_dir.join(LOCKFILE_FILENAME)).unwrap();
        new_core_environment_with_lockfile(flox, &manifest_contents, &lockfile_contents)
    }
}

#[cfg(test)]
mod tests {
    use std::os::unix::fs::PermissionsExt;
    use std::str::FromStr;

    use catalog::{Client, GENERATED_DATA, MANUALLY_GENERATED};
    use catalog_api_v1::types::{ResolvedPackageDescriptor, SystemEnum};
    use chrono::{DateTime, Utc};
    use indoc::{formatdoc, indoc};
    use pretty_assertions::assert_eq;
    use serial_test::serial;
    use tempfile::{tempdir_in, TempDir};
    use test_helpers::{new_core_environment_from_env_files, new_core_environment_with_lockfile};
    use tests::test_helpers::MANIFEST_INCOMPATIBLE_SYSTEM;

    use self::catalog::{CatalogPage, MockClient, ResolvedPackageGroup};
    use self::test_helpers::new_core_environment;
    use super::*;
    use crate::data::Version;
    use crate::flox::test_helpers::{
        flox_instance,
        flox_instance_with_global_lock,
        flox_instance_with_optional_floxhub_and_client,
    };
    use crate::models::lockfile::test_helpers::fake_catalog_package_lock;
    use crate::models::lockfile::ResolutionFailures;
    use crate::models::manifest::{
        ManifestPackageDescriptorCatalog,
        RawManifest,
        DEFAULT_GROUP_NAME,
    };
    use crate::models::{lockfile, manifest};
    use crate::providers::flox_cpp_utils::InstallableLockerMock;
    use crate::providers::services::SERVICE_CONFIG_FILENAME;

    /// Create a CoreEnvironment with an empty manifest (with version = 1)
    ///
    /// This calls flox_instance_with_global_lock(),
    /// so the resulting environment can be built without incurring a pkgdb scrape.
    fn empty_core_environment() -> (CoreEnvironment, Flox, TempDir) {
        let (flox, tempdir) = flox_instance_with_optional_floxhub_and_client(None, true);

        (new_core_environment(&flox, "version = 1"), flox, tempdir)
    }

    /// Check that `edit` updates the manifest and creates a lockfile
    #[test]
    #[serial]
    #[cfg(feature = "impure-unit-tests")]
    fn edit_env_creates_manifest_and_lockfile() {
        let (mut flox, tempdir) = flox_instance_with_optional_floxhub_and_client(None, true);

        let env_path = tempfile::tempdir_in(&tempdir).unwrap();
        fs::write(env_path.path().join(MANIFEST_FILENAME), "").unwrap();

        let mut env_view = CoreEnvironment::new(&env_path);

        let new_env_str = r#"
        version = 1

        [install]
        hello.pkg-path = "hello"
        "#;

        if let Some(Client::Mock(ref mut client)) = flox.catalog_client {
            client.clear_and_load_responses_from_file("resolve/hello.json");
        } else {
            panic!("expected Mock client")
        };

        env_view.edit(&flox, new_env_str.to_string()).unwrap();

        assert_eq!(env_view.manifest_content().unwrap(), new_env_str);
        assert!(env_view.env_dir.join(LOCKFILE_FILENAME).exists());
    }

    /// A no-op with edit returns EditResult::Unchanged
    #[test]
    #[serial]
    fn edit_no_op_returns_unchanged() {
        let (flox, _temp_dir_handle) = flox_instance_with_optional_floxhub_and_client(None, true);
        let mut env_view = new_core_environment(&flox, "version = 1");

        let result = env_view.edit(&flox, "version = 1".to_string()).unwrap();

        assert!(matches!(result, EditResult::Unchanged));
    }

    /// Trying to build a manifest with a system other than the current one
    /// results in an error that is_incompatible_system_error()
    #[test]
    #[serial]
    fn build_incompatible_system() {
        let (flox, _temp_dir_handle) = flox_instance_with_optional_floxhub_and_client(None, true);
        let mut env_view = new_core_environment(&flox, "");
        let mut temp_env = env_view
            .writable(tempdir_in(&flox.temp_dir).unwrap().into_path())
            .unwrap();
        temp_env
            .update_manifest(MANIFEST_INCOMPATIBLE_SYSTEM)
            .unwrap();
        temp_env.lock(&flox).unwrap();
        env_view.replace_with(temp_env).unwrap();

        let result = env_view.build(&flox).unwrap_err();

        assert!(result.is_incompatible_system_error());
    }

    /// Trying to build a manifest with a package that is incompatible with the current system
    /// results in an error that is_incompatible_package_error()
    #[test]
    #[serial]
    fn build_incompatible_package() {
        #[cfg(target_os = "macos")]
        let env_files_dirname = "glibc_incompatible_v0_both_darwin";

        #[cfg(target_os = "linux")]
        let env_files_dirname = "ps_incompatible_v0_both_linux";

        let (flox, _temp_dir_handle) = flox_instance_with_optional_floxhub_and_client(None, true);

        let mut env_view =
            new_core_environment_from_env_files(&flox, MANUALLY_GENERATED.join(env_files_dirname));

        let result = env_view.build(&flox).unwrap_err();

        assert!(result.is_incompatible_package_error());
    }

    /// Trying to build a manifest with an insecure package results in an error
    /// that is_incompatible_package_error()
    #[test]
    #[serial]
    fn build_insecure_package() {
        let (flox, _temp_dir_handle) = flox_instance_with_optional_floxhub_and_client(None, true);
        let mut env_view = new_core_environment_from_env_files(
            &flox,
            MANUALLY_GENERATED.join("python2_insecure_v0"),
        );

        let result = env_view.build(&flox).unwrap_err();

        assert!(result.is_incompatible_package_error());
    }

    #[test]
    fn built_environments_generate_service_config() {
        let (mut flox, _dir) = flox_instance_with_optional_floxhub_and_client(None, true);
        flox.features.services = true;

        // Manifest with a services section
        let contents = indoc! {r#"
        version = 1

        [services.foo]
        command = "start foo"
        "#};

        let mut env = new_core_environment(&flox, contents);
        env.lock(&flox).unwrap();

        // Build the environment and verify that the config file exists
        let store_path = env.build(&flox).unwrap();
        let config_path = store_path.join(SERVICE_CONFIG_FILENAME);
        assert!(config_path.exists());
    }

    /// Installing hello with edit returns EditResult::Success
    #[test]
    #[serial]
    fn edit_adding_package_returns_success() {
        let (mut env_view, mut flox, _temp_dir_handle) = empty_core_environment();

        let new_env_str = r#"
        version = 1

        [install]
        hello.pkg-path = "hello"
        "#;

        if let Some(Client::Mock(ref mut client)) = flox.catalog_client {
            client.clear_and_load_responses_from_file("resolve/hello.json");
        } else {
            panic!("expected Mock client")
        };

        let result = env_view.edit(&flox, new_env_str.to_string()).unwrap();

        assert!(matches!(result, EditResult::Success { store_path: _ }));
    }

    /// Adding a hook with edit returns EditResult::ReActivateRequired
    #[test]
    #[serial]
    fn edit_adding_hook_returns_re_activate_required() {
        let (mut env_view, flox, _temp_dir_handle) = empty_core_environment();

        let new_env_str = r#"
        version = 1

        [hook]
        on-activate = ""
        "#;

        let result = env_view.edit(&flox, new_env_str.to_string()).unwrap();

        assert!(matches!(result, EditResult::ReActivateRequired {
            store_path: _
        }));
    }

    #[test]
    fn locking_of_v1_manifest_requires_catalog_client() {
        let (mut env_view, mut flox, _temp_dir_handle) = empty_core_environment();
        flox.catalog_client = None;

        let err = env_view
            .lock(&flox)
            .expect_err("should fail to lock v1 lockfile with pkgdb");

        assert!(matches!(err, CoreEnvironmentError::CatalogClientMissing));

        let mut mock_client = MockClient::new(None::<&str>).unwrap();
        mock_client.push_resolve_response(vec![]);
        flox.catalog_client = Option::Some(mock_client.into());

        env_view
            .lock(&flox)
            .expect("lock should succeed with catalog client");
    }

    #[test]
    fn upgrade_with_catalog_client_requires_catalog_client() {
        // flox already has a catalog client
        let (mut env_view, mut flox, _temp_dir_handle) = empty_core_environment();

        flox.catalog_client = None;
        let err = env_view
            .upgrade(&flox, &[])
            .expect_err("upgrade of v1 manifest should fail without client");

        assert!(matches!(err, CoreEnvironmentError::CatalogClientMissing));

        let mut mock_client = MockClient::new(None::<&str>).unwrap();
        mock_client.push_resolve_response(vec![]);
        flox.catalog_client = Option::Some(mock_client.into());
        env_view
            .upgrade(&flox, &[])
            .expect("upgrade should succeed with catalog client");
    }

    /// Check that with an empty list of packages to upgrade, all packages are upgraded
    // TODO: add fixtures for resolve mocks if we add more of these tests
    #[test]
    fn upgrade_with_empty_list_upgrades_all() {
        let (mut env_view, _flox, _temp_dir_handle) = empty_core_environment();

        let mut manifest = manifest::test::empty_catalog_manifest();
        let (foo_iid, foo_descriptor, foo_locked) = fake_catalog_package_lock("foo", None);
        manifest.install.insert(foo_iid.clone(), foo_descriptor);
        let lockfile = lockfile::LockedManifestCatalog {
            version: Version,
            packages: vec![foo_locked.into()],
            manifest: manifest.clone(),
        };

        let lockfile_str = serde_json::to_string_pretty(&lockfile).unwrap();

        fs::write(env_view.lockfile_path(), lockfile_str).unwrap();

        let mut mock_client = MockClient::new(None::<&str>).unwrap();
        mock_client.push_resolve_response(vec![ResolvedPackageGroup {
            name: DEFAULT_GROUP_NAME.to_string(),
            page: Some(CatalogPage {
                packages: Some(vec![ResolvedPackageDescriptor {
                    attr_path: "foo".to_string(),
                    broken: Some(false),
                    derivation: "new derivation".to_string(),
                    description: Some("description".to_string()),
                    install_id: foo_iid.clone(),
                    license: None,
                    locked_url: "locked-url".to_string(),
                    name: "foo".to_string(),
                    outputs: vec![],
                    outputs_to_install: None,
                    pname: "foo".to_string(),
                    rev: "rev".to_string(),
                    rev_count: 42,
                    rev_date: DateTime::<Utc>::MIN_UTC,
                    scrape_date: DateTime::<Utc>::MIN_UTC,
                    stabilities: None,
                    unfree: None,
                    version: "1.0".to_string(),
                    system: SystemEnum::Aarch64Darwin,
                }]),
                msgs: vec![],
                page: 1,
                url: "url".to_string(),
                complete: true,
            }),
            msgs: vec![],
        }]);

        let (_, upgraded_packages) = env_view
            .upgrade_with_catalog_client(
                &mock_client,
                &InstallableLockerMock::new(),
                &[],
                &manifest,
            )
            .unwrap();

        assert!(upgraded_packages.len() == 1);
    }

    /// replacing an environment should fail if a backup exists
    #[test]
    fn detects_existing_backup() {
        let (_flox, tempdir) = flox_instance();

        let env_path = tempfile::tempdir_in(&tempdir).unwrap();
        let sandbox_path = tempfile::tempdir_in(&tempdir).unwrap();
        fs::create_dir(env_path.path().with_extension("tmp")).unwrap();

        let mut env_view = CoreEnvironment::new(&env_path);
        let temp_env = env_view.writable(&sandbox_path).unwrap();

        let err = env_view
            .replace_with(temp_env)
            .expect_err("Should fail if backup exists");

        assert!(matches!(err, CoreEnvironmentError::PriorTransaction(_)));
    }

    /// creating backup should fail if env is readonly
    #[test]
    #[ignore = "On Ubuntu github runners this moving a read only directory succeeds.
        thread 'models::environment::core_environment::tests::fails_to_create_backup' panicked at 'Should fail to create backup: dir is readonly: 40555: ()'"]
    fn fails_to_create_backup() {
        let (_flox, tempdir) = flox_instance();

        let env_path = tempfile::tempdir_in(&tempdir).unwrap();
        let sandbox_path = tempfile::tempdir_in(&tempdir).unwrap();

        let mut env_path_permissions = fs::metadata(env_path.path()).unwrap().permissions();
        env_path_permissions.set_readonly(true);

        // force fail by setting dir readonly
        fs::set_permissions(&env_path, env_path_permissions.clone()).unwrap();

        let mut env_view = CoreEnvironment::new(&env_path);
        let temp_env = env_view.writable(&sandbox_path).unwrap();

        let err = env_view.replace_with(temp_env).expect_err(&format!(
            "Should fail to create backup: dir is readonly: {:o}",
            env_path_permissions.mode()
        ));

        assert!(
            matches!(err, CoreEnvironmentError::BackupTransaction(err) if err.kind() == std::io::ErrorKind::PermissionDenied)
        );
    }

    /// linking an environment should set a gc-root
    #[test]
    #[serial]
    #[cfg(feature = "impure-unit-tests")]
    fn build_flox_environment_and_links() {
        let (mut flox, tempdir) = flox_instance_with_optional_floxhub_and_client(None, true);

        let env_path = tempfile::tempdir_in(&tempdir).unwrap();
        fs::write(
            env_path.path().join(MANIFEST_FILENAME),
            r#"
        version = 1

        [install]
        hello.pkg-path = "hello"
        "#,
        )
        .unwrap();

        let mut env_view = CoreEnvironment::new(&env_path);

        if let Some(Client::Mock(ref mut client)) = flox.catalog_client {
            client.clear_and_load_responses_from_file("resolve/hello.json");
        } else {
            panic!("expected Mock client")
        };

        env_view.lock(&flox).expect("locking should succeed");
        let store_path = env_view.build(&flox).expect("build should succeed");
        CoreEnvironment::link(env_path.path().with_extension("out-link"), store_path)
            .expect("link should succeed");

        // very rudimentary check that the environment manifest built correctly
        // and linked to the out-link.
        assert!(env_path
            .path()
            .with_extension("out-link")
            .join("bin/hello")
            .exists());
    }

    #[test]
    fn migrate_to_v1_error_for_dropped_field() {
        let (flox, _temp_dir_handle) = flox_instance();
        let contents = indoc! {r#"
            [options]
            semver.prefer-pre-releases = true
            "#};

        let mut environment = new_core_environment(&flox, contents);

        let raw_manifest = RawManifest::from_str(contents).unwrap();

        let err = environment
            .migrate_to_v1(&flox, MigrationInfo {
                raw_manifest,
                needs_manifest_migration: true,
                needs_upgrade: false,
            })
            .unwrap_err();

        if let CoreEnvironmentError::MigrateManifest(e) = err {
            assert!(e.message().contains("unknown field `prefer-pre-releases`"));
        } else {
            panic!("expected MigrateManifest error");
        }
    }

    #[test]
    fn migrate_to_v1_error_for_locking() {
        let (mut flox, _temp_dir_handle) =
            flox_instance_with_optional_floxhub_and_client(None, true);
        // The v0 lockfile should get ignored,
        // but create it just to keep this more realistic
        let mut environment = new_core_environment_from_env_files(
            &flox,
            MANUALLY_GENERATED.join("glibc_incompatible_v0"),
        );

        if let Some(Client::Mock(ref mut client)) = flox.catalog_client {
            client.clear_and_load_responses_from_file("resolve/glibc_incompatible.json");
        } else {
            panic!("expected Mock client")
        };

        let manifest_contents = fs::read_to_string(
            MANUALLY_GENERATED
                .join("glibc_incompatible_v0")
                .join(MANIFEST_FILENAME),
        )
        .unwrap();

        let raw_manifest = RawManifest::from_str(&manifest_contents).unwrap();

        let err = environment
            .migrate_to_v1(&flox, MigrationInfo {
                raw_manifest,
                needs_manifest_migration: true,
                needs_upgrade: true,
            })
            .unwrap_err();

        if let CoreEnvironmentError::LockForMigration(e) = err {
            if let CoreEnvironmentError::LockedManifest(LockedManifestError::ResolutionFailed(
                ResolutionFailures(failures),
            )) = *e
            {
                assert!(failures.len() == 1);
                assert_eq!(
                    failures[0],
                    ResolutionFailure::PackageUnavailableOnSomeSystems {
                        install_id: "glibc".to_string(),
                        attr_path: "glibc".to_string(),
                        invalid_systems: vec!["aarch64-darwin".to_string()],
                        valid_systems: vec![
                            "aarch64-linux".to_string(),
                            "x86_64-linux".to_string()
                        ],
                    }
                );
            } else {
                panic!("expected ResolutionFailures")
            }
        } else {
            panic!("expected LockForMigration error");
        }
    }

    /// [CoreEnvironment::migrate_manifest_contents_to_v1] migrates a manifest
    /// with `script` in a `[hook]` table correctly, maintaining comments and
    /// formatting.
    #[test]
    fn migrate_script_hook_table() {
        let contents = formatdoc! {r#"
            [vars]
            foo = "bar"

            # comment 1
            [hook] # comment 2
            # comment 3
             script = "echo hello" # comment 4
            # comment 5

            [options]
            "#};
        let mut raw_manifest = RawManifest::from_str(&contents).unwrap();
        CoreEnvironment::migrate_manifest_contents_to_v1(&mut raw_manifest).unwrap();
        assert_eq!(raw_manifest.to_string(), formatdoc! {r#"
                version = 1
                [vars]
                foo = "bar"

                # comment 1
                [hook] # comment 2
                # comment 3
                 on-activate = "echo hello" # comment 4
                # comment 5

                [options]
                "#
        });
    }

    /// [CoreEnvironment::migrate_manifest_contents_to_v1] migrates a manifest
    /// with hook.script as a dotted key correctly, maintaining comments and
    /// formatting.
    #[test]
    fn migrate_script_hook_dotted_decor() {
        let contents = formatdoc! {r#"
            vars.foo = "bar"

            # comment 1
            hook . script = "echo hello" # comment 2
            # comment 3

            options.allow.unfree = false
            "#};
        let mut raw_manifest = RawManifest::from_str(&contents).unwrap();
        CoreEnvironment::migrate_manifest_contents_to_v1(&mut raw_manifest).unwrap();
        assert_eq!(raw_manifest.to_string(), formatdoc! {r#"
                vars.foo = "bar"

                # comment 1
                hook . on-activate = "echo hello" # comment 2
                # comment 3

                options.allow.unfree = false
                version = 1
                "#
        });
    }

    /// If a manifest contains both `hook.script` and `hook.on-activate`,
    /// [CoreEnvironment::migrate_manifest_contents_to_v1] returns an error.
    #[test]
    fn migrate_script_skip_for_on_activate() {
        let contents = formatdoc! {r#"
            [hook]
            script = "echo foo"
            on-activate = "echo bar"
            "#};
        let mut raw_manifest = RawManifest::from_str(&contents).unwrap();
        let err = CoreEnvironment::migrate_manifest_contents_to_v1(&mut raw_manifest).unwrap_err();
        assert_eq!(raw_manifest.to_string(), formatdoc! {r#"
                version = 1
                [hook]
                script = "echo foo"
                on-activate = "echo bar"
                "#
        });
        if let CoreEnvironmentError::MigrateManifest(e) = err {
            assert!(e.message().contains("unknown field `script`"));
        } else {
            panic!("expected MigrateManifest error");
        }
    }

    /// Even if a manifest fails validation, it is still modified by
    /// [CoreEnvironment::migrate_manifest_contents_to_v1].
    #[test]
    fn migrate_script_modifies_on_error() {
        let contents = formatdoc! {r#"
            [hook]
            script = "echo hello"
            on-activate = "echo hello"
            "#};
        let mut raw_manifest = RawManifest::from_str(&contents).unwrap();
        assert!(raw_manifest.get("version").is_none());
        CoreEnvironment::migrate_manifest_contents_to_v1(&mut raw_manifest).unwrap_err();
        assert_eq!(
            raw_manifest.get("version").unwrap().as_integer().unwrap(),
            1
        );
    }

<<<<<<< HEAD
    #[test]
    fn v0_does_not_need_relock() {
        let (flox, _temp_dir_handle) = flox_instance_with_global_lock();
        let environment =
            new_core_environment_from_env_files(&flox, MANUALLY_GENERATED.join("hello_v0"));
        assert!(environment.lockfile_if_up_to_date().unwrap().is_some());
    }

    #[test]
    fn modified_v0_errors() {
        let (flox, _temp_dir_handle) = flox_instance_with_global_lock();
        let manifest_contents =
            fs::read_to_string(MANUALLY_GENERATED.join("empty_v0").join(MANIFEST_FILENAME))
                .unwrap();
        let lockfile_contents =
            fs::read_to_string(MANUALLY_GENERATED.join("hello_v0").join(LOCKFILE_FILENAME))
                .unwrap();
        let environment =
            new_core_environment_with_lockfile(&flox, &manifest_contents, &lockfile_contents);
        let err = environment.lockfile_if_up_to_date().unwrap_err();
        assert!(matches!(
            err,
            CoreEnvironmentError::LockingVersion0NotSupported
        ));
    }

    #[test]
    fn v1_does_not_need_relock() {
        let (flox, _temp_dir_handle) = flox_instance_with_global_lock();
        let environment =
            new_core_environment_from_env_files(&flox, GENERATED_DATA.join("envs/hello"));
        assert!(environment.lockfile_if_up_to_date().unwrap().is_some());
    }

    #[test]
    fn modified_v1_needs_relock() {
        let (flox, _temp_dir_handle) = flox_instance_with_global_lock();
        let manifest_contents =
            fs::read_to_string(MANUALLY_GENERATED.join("empty").join(MANIFEST_FILENAME)).unwrap();
        let lockfile_contents =
            fs::read_to_string(GENERATED_DATA.join("envs/hello").join(LOCKFILE_FILENAME)).unwrap();
        let environment =
            new_core_environment_with_lockfile(&flox, &manifest_contents, &lockfile_contents);
        assert!(environment.lockfile_if_up_to_date().unwrap().is_none());
=======
    /// UNINSTALL TESTS

    /// Generates a mock `TypedManifest` for testing purposes.
    /// This function is designed to simplify the creation of test data by
    /// generating a `TypedManifest` based on a list of install IDs and
    /// package paths.
    /// # Arguments
    ///
    /// * `entries` - A vector of tuples, where each tuple contains an install
    ///   ID and a package path.
    ///
    /// # Returns
    ///
    /// * `TypedManifest` - A mock `TypedManifest` containing the provided entries.
    fn generate_mock_manifest(entries: Vec<(&str, &str)>) -> TypedManifest {
        let mut typed_manifest_mock = TypedManifestCatalog::default();

        for (test_iid, dotted_package) in entries {
            typed_manifest_mock.install.insert(
                test_iid.to_string(),
                ManifestPackageDescriptor::Catalog(
                    ManifestPackageDescriptorCatalog {
                        pkg_path: dotted_package.to_string(),
                        pkg_group: None,
                        priority: None,
                        version: None,
                        systems: None,
                    }
                    .into(),
                ),
            );
        }

        TypedManifest::Catalog(Box::new(typed_manifest_mock))
    }
    /// Return the install ID if it matches the user input
    #[test]
    fn test_get_install_ids_to_uninstall_by_install_id() {
        let manifest_mock = generate_mock_manifest(vec![("testInstallID", "dotted.package")]);
        let result = CoreEnvironment::get_install_ids_to_uninstall(&manifest_mock, vec![
            "testInstallID".to_string(),
        ])
        .unwrap();
        assert_eq!(result, vec!["testInstallID".to_string()]);
    }

    #[test]
    /// Return the install ID if a pkg-path matches the user input
    fn test_get_install_ids_to_uninstall_by_pkg_path() {
        let manifest_mock = generate_mock_manifest(vec![("testInstallID", "dotted.package")]);
        let result = CoreEnvironment::get_install_ids_to_uninstall(&manifest_mock, vec![
            "dotted.package".to_string(),
        ])
        .unwrap();
        assert_eq!(result, vec!["testInstallID".to_string()]);
    }

    #[test]
    /// Ensure that the install ID takes precedence over pkg-path when both are present
    fn test_get_install_ids_to_uninstall_iid_wins() {
        let manifest_mock = generate_mock_manifest(vec![
            ("testInstallID1", "dotted.package"),
            ("testInstallID2", "dotted.package"),
            ("dotted.package", "dotted.package"),
        ]);

        let result = CoreEnvironment::get_install_ids_to_uninstall(&manifest_mock, vec![
            "dotted.package".to_string(),
        ])
        .unwrap();
        assert_eq!(result, vec!["dotted.package".to_string()]);
    }

    #[test]
    /// Throw an error when multiple packages match by pkg_path and flox can't determine which to uninstall
    fn test_get_install_ids_to_uninstall_multiple_pkg_paths_match() {
        let manifest_mock = generate_mock_manifest(vec![
            ("testInstallID1", "dotted.package"),
            ("testInstallID2", "dotted.package"),
            ("testInstallID3", "dotted.package"),
        ]);
        let result = CoreEnvironment::get_install_ids_to_uninstall(&manifest_mock, vec![
            "dotted.package".to_string(),
        ])
        .unwrap_err();
        assert!(matches!(
            result,
            CoreEnvironmentError::MultiplePackagesMatch(_, _)
        ));
    }

    #[test]
    /// Throw an error if no install ID or pkg-path matches the user input
    fn test_get_install_ids_to_uninstall_pkg_not_found() {
        let manifest_mock = generate_mock_manifest(vec![("testInstallID1", "dotted.package")]);
        let result = CoreEnvironment::get_install_ids_to_uninstall(&manifest_mock, vec![
            "invalid.packageName".to_string(),
        ])
        .unwrap_err();
        assert!(matches!(result, CoreEnvironmentError::PackageNotFound(_)));
>>>>>>> 83ddf467
    }
}<|MERGE_RESOLUTION|>--- conflicted
+++ resolved
@@ -2159,7 +2159,6 @@
         );
     }
 
-<<<<<<< HEAD
     #[test]
     fn v0_does_not_need_relock() {
         let (flox, _temp_dir_handle) = flox_instance_with_global_lock();
@@ -2204,7 +2203,8 @@
         let environment =
             new_core_environment_with_lockfile(&flox, &manifest_contents, &lockfile_contents);
         assert!(environment.lockfile_if_up_to_date().unwrap().is_none());
-=======
+    }
+
     /// UNINSTALL TESTS
 
     /// Generates a mock `TypedManifest` for testing purposes.
@@ -2305,6 +2305,5 @@
         ])
         .unwrap_err();
         assert!(matches!(result, CoreEnvironmentError::PackageNotFound(_)));
->>>>>>> 83ddf467
     }
 }