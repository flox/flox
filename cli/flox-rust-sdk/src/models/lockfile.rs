use catalog_api_v1::types::{MessageLevel, SystemEnum};
use indent::{indent_all_by, indent_by};
use indoc::formatdoc;
use serde::{Deserialize, Serialize};
use serde_json::Value;
use serde_with::skip_serializing_none;

pub type FlakeRef = Value;

use std::collections::{BTreeMap, HashMap, HashSet};
use std::fmt::Display;
use std::fs;
use std::path::{Path, PathBuf};
use std::process::Command;
use std::str::FromStr;

use log::debug;
use thiserror::Error;

use super::container_builder::ContainerBuilder;
use super::environment::UpdateResult;
use super::manifest::{
    Allows,
    ManifestPackageDescriptor,
    ManifestPackageDescriptorCatalog,
    TypedManifestCatalog,
    DEFAULT_GROUP_NAME,
    DEFAULT_PRIORITY,
};
use super::pkgdb::CallPkgDbError;
use crate::data::{CanonicalPath, CanonicalizeError, System, Version};
use crate::flox::Flox;
use crate::models::environment::{global_manifest_lockfile_path, global_manifest_path};
use crate::models::pkgdb::{call_pkgdb, BuildEnvResult, PKGDB_BIN};
use crate::providers::catalog::{
    self,
    CatalogPage,
    MsgAttrPathNotFound,
    PackageDescriptor,
    PackageGroup,
    ResolvedPackageGroup,
};
use crate::utils::CommandExt;

#[derive(Debug, Clone, Serialize, Deserialize, PartialEq)]
pub struct Input {
    pub from: FlakeRef,
    #[serde(flatten)]
    _json: Value,
}

#[derive(Debug, Clone, Serialize, Deserialize, PartialEq)]
pub struct Registry {
    pub inputs: BTreeMap<String, Input>,
    #[serde(flatten)]
    _json: Value,
}

#[derive(Debug, Clone, PartialEq, Serialize /* , Deserialize implemented manually */)]
#[serde(untagged)]
pub enum LockedManifest {
    Catalog(LockedManifestCatalog),
    Pkgdb(LockedManifestPkgdb),
}

impl<'de> Deserialize<'de> for LockedManifest {
    fn deserialize<D>(deserializer: D) -> Result<LockedManifest, D::Error>
    where
        D: serde::Deserializer<'de>,
    {
        let value = Value::deserialize(deserializer)?;
        let version = value.get("lockfile-version").and_then(Value::as_u64);

        match version {
            Some(0) => Ok(LockedManifest::Pkgdb(LockedManifestPkgdb(value))),
            Some(1) => serde_json::from_value(value)
                .map(LockedManifest::Catalog)
                .map_err(serde::de::Error::custom),
            _ => Err(serde::de::Error::custom(
                "unsupported or missing 'lockfile-version'",
            )),
        }
    }
}

impl LockedManifest {
    /// Build a locked manifest
    ///
    /// If a gcroot_out_link_path is provided,
    /// the environment will be linked to that path and a gcroot will be created
    pub fn build(
        &self,
        pkgdb: &Path,
        gcroot_out_link_path: Option<&Path>,
        store_path: &Option<PathBuf>,
    ) -> Result<PathBuf, LockedManifestError> {
        let mut pkgdb_cmd = Command::new(pkgdb);
        pkgdb_cmd.arg("buildenv").arg(&self.to_string());

        if let Some(gcroot_out_link_path) = gcroot_out_link_path {
            pkgdb_cmd.args(["--out-link", &gcroot_out_link_path.to_string_lossy()]);
            if let Some(store_path) = store_path {
                pkgdb_cmd.args(["--store-path", &store_path.to_string_lossy()]);
            }
        }

        debug!("building environment with command: {}", pkgdb_cmd.display());

        let result: BuildEnvResult =
            serde_json::from_value(call_pkgdb(pkgdb_cmd).map_err(LockedManifestError::BuildEnv)?)
                .map_err(LockedManifestError::ParseBuildEnvOutput)?;

        Ok(PathBuf::from(result.store_path))
    }

    /// Build a container image from a locked manifest
    /// and write it to a provided sink.
    ///
    /// The sink can be e.g. a [File](std::fs::File), [Stdout](std::io::Stdout),
    /// or an internal buffer.
    pub fn build_container(&self, pkgdb: &Path) -> Result<ContainerBuilder, LockedManifestError> {
        let mut pkgdb_cmd = Command::new(pkgdb);
        pkgdb_cmd
            .arg("buildenv")
            .arg("--container")
            .arg(&self.to_string());

        debug!(
            "building container builder with command: {}",
            pkgdb_cmd.display()
        );
        let result: BuildEnvResult =
            serde_json::from_value(call_pkgdb(pkgdb_cmd).map_err(LockedManifestError::BuildEnv)?)
                .map_err(LockedManifestError::ParseBuildEnvOutput)?;

        let container_builder_path = PathBuf::from(result.store_path);

        Ok(ContainerBuilder::new(container_builder_path))
    }

    pub fn read_from_file(path: &CanonicalPath) -> Result<Self, LockedManifestError> {
        let contents = fs::read(path).map_err(LockedManifestError::ReadLockfile)?;
        serde_json::from_slice(&contents).map_err(LockedManifestError::ParseLockfile)
    }
}

impl ToString for LockedManifest {
    fn to_string(&self) -> String {
        serde_json::json!(self).to_string()
    }
}

#[derive(Debug, Clone, Serialize, Deserialize, PartialEq)]
#[cfg_attr(test, derive(proptest_derive::Arbitrary))]
pub struct LockedManifestCatalog {
    #[serde(rename = "lockfile-version")]
    pub version: Version<1>,
    /// original manifest that was locked
    pub manifest: TypedManifestCatalog,
    /// locked pacakges
    pub packages: Vec<LockedPackageCatalog>,
}

#[skip_serializing_none]
#[derive(Debug, Clone, Serialize, Deserialize, PartialEq)]
#[cfg_attr(test, derive(proptest_derive::Arbitrary))]
pub struct LockedPackageCatalog {
    // region: original fields from the service
    // These fields are copied from the generated struct.
    pub attr_path: String,
    pub broken: Option<bool>,
    pub derivation: String,
    pub description: Option<String>,
    pub install_id: String,
    pub license: Option<String>,
    pub locked_url: String,
    pub name: String,
    pub pname: String,
    pub rev: String,
    pub rev_count: i64,
    #[cfg_attr(test, proptest(strategy = "crate::utils::proptest_chrono_strategy()"))]
    pub rev_date: chrono::DateTime<chrono::offset::Utc>,
    #[cfg_attr(test, proptest(strategy = "crate::utils::proptest_chrono_strategy()"))]
    pub scrape_date: chrono::DateTime<chrono::offset::Utc>,
    pub stabilities: Option<Vec<String>>,
    pub unfree: Option<bool>,
    pub version: String,
    pub outputs_to_install: Option<Vec<String>>,
    // endregion

    // region: converted fields
    pub outputs: BTreeMap<String, String>,
    // endregion

    // region: added fields
    pub system: System, // FIXME: this is an enum in the generated code, can't derive Arbitrary there
    pub group: String,
    pub priority: usize,
    // endregion
}

impl LockedPackageCatalog {
    /// Construct a [LockedPackageCatalog] from a [ManifestPackageDescriptor],
    /// the resolved [catalog::PackageResolutionInfo], and corresponding [System].
    ///
    /// There may be more validation/parsing we could do here in the future.
    pub fn from_parts(
        package: catalog::PackageResolutionInfo,
        descriptor: ManifestPackageDescriptorCatalog,
    ) -> Self {
        // unpack package to avoid missing new fields
        let catalog::PackageResolutionInfo {
            attr_path,
            broken,
            derivation,
            description,
            install_id,
            license,
            locked_url,
            name,
            outputs,
            outputs_to_install,
            pname,
            rev,
            rev_count,
            rev_date,
            scrape_date,
            stabilities,
            unfree,
            version,
            system,
        } = package;

        let outputs = outputs
            .into_iter()
            .map(|output| (output.name, output.store_path))
            .collect::<BTreeMap<_, _>>();

        let priority = descriptor.priority.unwrap_or(DEFAULT_PRIORITY);
        let group = descriptor
            .pkg_group
            .as_deref()
            .unwrap_or(DEFAULT_GROUP_NAME)
            .to_string();

        LockedPackageCatalog {
            attr_path,
            broken,
            derivation,
            description,
            install_id,
            license,
            locked_url,
            name,
            outputs,
            outputs_to_install,
            pname,
            rev,
            rev_count,
            rev_date,
            scrape_date,
            stabilities,
            unfree,
            version,
            system: system.to_string(),
            priority,
            group,
        }
    }
}

#[derive(Debug, Clone, Serialize, Deserialize)]
struct LockedGroup {
    /// name of the group
    name: String,
    /// system this group provides packages for
    system: System,
    /// [CatalogPage] that was selected to fulfill this group
    ///
    /// If resolution of a group provides multiple pages,
    /// a single page is selected based on cross group constraints.
    /// By default this is the latest page that provides packages
    /// for all requested systems.
    page: CatalogPage,
}

/// All the resolution failures for a single resolution request
#[derive(Debug, Clone, Serialize, Deserialize)]
pub struct ResolutionFailures(pub Vec<ResolutionFailure>);

/// Data relevant for formatting a resolution failure
#[derive(Debug, Clone, Serialize, Deserialize, PartialEq)]
pub enum ResolutionFailure {
    PackageNotFound {
        install_id: String,
        attr_path: String,
    },
    PackageUnavailableOnSomeSystems {
        install_id: String,
        attr_path: String,
        invalid_systems: Vec<System>,
        valid_systems: Vec<String>,
    },
    ConstraintsTooTight {
        fallback_msg: String,
        group: String,
    },
    FallbackMessage {
        msg: String,
    },
}

// Convenience for when you just have a single message
impl From<ResolutionFailure> for ResolutionFailures {
    fn from(value: ResolutionFailure) -> Self {
        ResolutionFailures(vec![value])
    }
}

impl Display for ResolutionFailures {
    fn fmt(&self, f: &mut std::fmt::Formatter<'_>) -> std::fmt::Result {
        let formatted = if self.0.len() > 1 {
            format_multiple_resolution_failures(&self.0)
        } else {
            format_single_resolution_failure(&self.0[0], false)
        };
        write!(f, "{formatted}")
    }
}

/// Formats a single resolution failure in a nice way
fn format_single_resolution_failure(failure: &ResolutionFailure, is_one_of_many: bool) -> String {
    match failure {
        ResolutionFailure::PackageNotFound { attr_path, .. } => {
            // Note: you should never actually see this variant formatted *here* since
            //       it will go through the "didyoumean" mechanism and get formatted there
            format!("could not find package '{attr_path}'.")
        },
        ResolutionFailure::PackageUnavailableOnSomeSystems {
            attr_path,
            invalid_systems,
            valid_systems,
            ..
        } => {
            let extra_indent = if is_one_of_many { 2 } else { 0 };
            let indented_invalid = invalid_systems
                .iter()
                .map(|s| indent_all_by(4, format!("- {s}")))
                .collect::<Vec<_>>()
                .join("\n");
            let indented_valid = valid_systems
                .iter()
                .map(|s| indent_all_by(4, format!("- {s}")))
                .collect::<Vec<_>>()
                .join("\n");
            let listed = [
                format!("package '{attr_path}' not available for"),
                indented_invalid,
                indent_all_by(2, "but it is available for"),
                indented_valid,
            ]
            .join("\n");
            let with_doc_link = formatdoc! {"
            {listed}

            For more on managing system-specific packages, visit the documentation:
            https://flox.dev/docs/tutorials/multi-arch-environments/#handling-unsupported-packages"};
            indent_by(extra_indent, with_doc_link)
        },
        ResolutionFailure::ConstraintsTooTight { group, .. } => {
            let extra_indent = if is_one_of_many { 2 } else { 3 };
            let base_msg = format!("constraints for group '{group}' are too tight");
            let msg = formatdoc! {"
            {}

            Use 'flox edit' to adjust version constraints in the [install] section,
            or isolate dependencies in a new group with '<pkg>.pkg-group = \"newgroup\"'", base_msg};
            indent_by(extra_indent, msg)
        },
        ResolutionFailure::FallbackMessage { msg } => {
            if is_one_of_many {
                indent_by(2, msg.to_string())
            } else {
                msg.to_string()
            }
        },
    }
}

/// Formats several resolution messages in a more legible way than just one per line
fn format_multiple_resolution_failures(failures: &[ResolutionFailure]) -> String {
    let msgs = failures
        .iter()
        .map(|f| format!("- {}", format_single_resolution_failure(f, true)))
        .collect::<Vec<_>>()
        .join("\n");
    format!("multiple resolution failures:\n{msgs}")
}

impl LockedManifestCatalog {
    /// Convert a locked manifest to a list of installed packages for a given system
    /// in a format shared with the pkgdb based locked manifest.
    pub fn list_packages(&self, system: &System) -> Vec<InstalledPackage> {
        self.packages
            .iter()
            .filter(|package| &package.system == system)
            .cloned()
            .map(|package| InstalledPackage {
                install_id: package.install_id,
                rel_path: package.attr_path,
                info: PackageInfo {
                    description: package.description,
                    broken: package.broken,
                    license: package.license,
                    pname: package.pname,
                    unfree: package.unfree,
                    version: Some(package.version),
                },
                priority: Some(package.priority),
            })
            .collect()
    }

    /// Produce a lockfile for a given manifest using the catalog service.
    ///
    /// If a seed lockfile is provided, packages that are already locked
    /// will constrain the resolution.
    pub async fn lock_manifest(
        manifest: &TypedManifestCatalog,
        seed_lockfile: Option<&LockedManifestCatalog>,
        client: &impl catalog::ClientTrait,
    ) -> Result<LockedManifestCatalog, LockedManifestError> {
        let groups = Self::collect_package_groups(manifest, seed_lockfile)?;
        let (already_locked_packages, groups_to_lock) =
            Self::split_fully_locked_groups(groups, seed_lockfile);

        // The manifest could have been edited since locking packages,
        // in which case there may be packages that aren't allowed.
        Self::check_packages_are_allowed(&already_locked_packages, &manifest.options.allow)?;

        if groups_to_lock.is_empty() {
            debug!("All packages are already locked, skipping resolution");
            return Ok(LockedManifestCatalog {
                version: Version::<1>,
                manifest: manifest.clone(),
                packages: already_locked_packages,
            });
        }

        // lock packages
        let resolved = client
            .resolve(groups_to_lock)
            .await
            .map_err(LockedManifestError::CatalogResolve)?;

        // unpack locked packages from response
        let locked_packages: Vec<LockedPackageCatalog> =
            Self::locked_packages_from_resolution(manifest, resolved)?.collect();

        // The server should be checking this,
        // but double check
        Self::check_packages_are_allowed(&locked_packages, &manifest.options.allow)?;

        let lockfile = LockedManifestCatalog {
            version: Version::<1>,
            manifest: manifest.clone(),
            packages: [already_locked_packages, locked_packages].concat(),
        };

        Ok(lockfile)
    }

    /// Given locked packages and manifest options allows, verify that the
    /// locked packages are allowed.
    fn check_packages_are_allowed(
        locked_packages: &[LockedPackageCatalog],
        allow: &Allows,
    ) -> Result<(), LockedManifestError> {
        if !allow.licenses.is_empty() {
            for package in locked_packages {
                if let Some(license) = &package.license {
                    if !allow.licenses.contains(license) {
                        return Err(LockedManifestError::LicenseNotAllowed(
                            package.install_id.clone(),
                            license.clone(),
                        ));
                    }
                }
            }
        }

        // Don't allow broken by default
        if !allow.broken.unwrap_or(false) {
            for package in locked_packages {
                // Assume a package isn't broken
                if package.broken.unwrap_or(false) {
                    return Err(LockedManifestError::BrokenNotAllowed(
                        package.install_id.clone(),
                    ));
                }
            }
        }

        // Allow unfree by default
        if !allow.unfree.unwrap_or(true) {
            for package in locked_packages {
                // Assume a package isn't unfree
                if package.unfree.unwrap_or(false) {
                    return Err(LockedManifestError::UnfreeNotAllowed(
                        package.install_id.clone(),
                    ));
                }
            }
        }
        Ok(())
    }

    /// Transform a lockfile into a mapping that is easier to query:
    /// Lockfile -> { (install_id, system): (package_descriptor, locked_package) }
    fn make_seed_mapping(
        seed: &LockedManifestCatalog,
    ) -> HashMap<(&String, &System), (&ManifestPackageDescriptor, &LockedPackageCatalog)> {
        seed.packages
            .iter()
            .filter_map(|locked| {
                let system = &locked.system;
                let install_id = &locked.install_id;
                let descriptor = seed.manifest.install.get(&locked.install_id)?;
                Some(((install_id, system), (descriptor, locked)))
            })
            .collect()
    }

    /// Creates package groups from a flat map of install descriptors
    ///
    /// A group is created for each unique combination of (descriptor.package_group ｘ descriptor.systems).
    /// If descriptor.systems is None, a group with default_system is created for each package_group.
    /// Each group contains a list of package descriptors that belong to that group.
    ///
    /// `seed_lockfile` is used to provide existing derivations for packages that are already locked,
    /// e.g. by a previous lockfile.
    /// These packages are used to constrain the resolution.
    /// If a package in `manifest` does not have a corresponding package in `seed_lockfile`,
    /// that package will be unconstrained, allowing a first install.
    fn collect_package_groups(
        manifest: &TypedManifestCatalog,
        seed_lockfile: Option<&LockedManifestCatalog>,
    ) -> Result<impl Iterator<Item = PackageGroup>, LockedManifestError> {
        let seed_locked_packages = seed_lockfile.map_or_else(HashMap::new, Self::make_seed_mapping);

        // Using a btree map to ensure consistent ordering
        let mut map = BTreeMap::new();

        let default_systems = [
            "aarch64-darwin".to_string(),
            "aarch64-linux".to_string(),
            "x86_64-darwin".to_string(),
            "x86_64-linux".to_string(),
        ];
        let manifest_systems = manifest.options.systems.as_deref();

        let maybe_licenses = if manifest.options.allow.licenses.is_empty() {
            None
        } else {
            Some(manifest.options.allow.licenses.clone())
        };

        for (install_id, manifest_descriptor) in manifest.install.catalog_descriptors_ref() {
            let resolved_descriptor_base = PackageDescriptor {
                install_id: install_id.clone(),
                attr_path: manifest_descriptor.pkg_path.clone(),
                derivation: None,
                version: manifest_descriptor.version.clone(),
                allow_pre_releases: manifest.options.semver.allow_pre_releases,
                allow_broken: manifest.options.allow.broken,
                allow_unfree: manifest.options.allow.unfree,
                allowed_licenses: maybe_licenses.clone(),
                systems: vec![],
            };

            let group_name = manifest_descriptor
                .pkg_group
                .as_deref()
                .unwrap_or(DEFAULT_GROUP_NAME);

            let resolved_group =
                map.entry(group_name.to_string())
                    .or_insert_with(|| PackageGroup {
                        descriptors: Vec::new(),
                        name: group_name.to_string(),
                    });

            let systems = {
                let available_systems = manifest_systems.unwrap_or(&default_systems);

                let package_systems = manifest_descriptor.systems.as_deref();

                for system in package_systems.into_iter().flatten() {
                    if !available_systems.contains(system) {
                        return Err(LockedManifestError::SystemUnavailableInManifest {
                            install_id: install_id.clone(),
                            system: system.to_string(),
                            enabled_systems: available_systems
                                .iter()
                                .map(|s| s.to_string())
                                .collect(),
                        });
                    }
                }

                package_systems
                    .or(manifest_systems)
                    .unwrap_or(&default_systems)
                    .iter()
                    .map(|s| {
                        SystemEnum::from_str(s)
                            .map_err(|_| LockedManifestError::UnrecognizedSystem(s.to_string()))
                    })
                    .collect::<Result<Vec<_>, _>>()?
            };

            for system in systems {
                // If the package was just added to the manifest, it will be missing in the seed,
                // which is derived from the _previous_ lockfile.
                // In this case, the derivation will be None, and the package will be unconstrained.
                // If the package was already locked, but the descriptor has changed in a way
                // that invalidates the existing resolution, the derivation will be None.
                let locked_derivation = seed_locked_packages
                    .get(&(install_id, &system.to_string()))
                    .filter(|(descriptor, _)| {
                        !descriptor.invalidates_existing_resolution(&manifest_descriptor.into())
                    })
                    .map(|(_, locked_package)| locked_package.derivation.clone());

                let mut resolved_descriptor = resolved_descriptor_base.clone();

                resolved_descriptor.systems = vec![system];
                resolved_descriptor.derivation = locked_derivation;

                resolved_group.descriptors.push(resolved_descriptor);
            }
        }
        Ok(map.into_values())
    }

    /// Eliminate groups that are already fully locked
    /// by extracting them into a separate list of locked packages.
    ///
    /// This is used to avoid re-resolving packages that are already locked.
    fn split_fully_locked_groups(
        groups: impl IntoIterator<Item = PackageGroup>,
        seed_lockfile: Option<&LockedManifestCatalog>,
    ) -> (Vec<LockedPackageCatalog>, Vec<PackageGroup>) {
        let seed_locked_packages = seed_lockfile.map_or_else(HashMap::new, Self::make_seed_mapping);

        let (already_locked_groups, groups_to_lock): (Vec<_>, Vec<_>) =
            groups.into_iter().partition(|group| {
                group
                    .descriptors
                    .iter()
                    .all(|descriptor| descriptor.derivation.is_some())
            });

        // convert already locked groups back to locked packages
        let already_locked_packages = already_locked_groups
            .iter()
            .flat_map(|group| &group.descriptors)
            .flat_map(|descriptor| {
                std::iter::repeat(&descriptor.install_id).zip(&descriptor.systems)
            })
            .filter_map(|(install_id, system)| {
                seed_locked_packages
                    .get(&(&install_id, &system.to_string()))
                    .map(|(_, locked_package)| (*locked_package).to_owned())
            })
            .collect::<Vec<_>>();

        (already_locked_packages, groups_to_lock)
    }

    /// Convert resolution results into a list of locked packages
    ///
    /// * Flattens `Group(Page(PackageResolutionInfo+)+)` into `LockedPackageCatalog+`
    /// * Adds a `system` field to each locked package.
    /// * Converts [serde_json::Value] based `outputs` and `outputs_to_install` fields
    /// into [`IndexMap<String, String>`] and [`Vec<String>`] respectively.
    ///
    /// TODO: handle results from multiple pages
    ///       currently there is no api to request packages from specific pages
    /// TODO: handle json value conversion earlier in the shim (or the upstream spec)
    fn locked_packages_from_resolution<'manifest>(
        manifest: &'manifest TypedManifestCatalog,
        groups: impl IntoIterator<Item = ResolvedPackageGroup> + 'manifest,
    ) -> Result<impl Iterator<Item = LockedPackageCatalog> + 'manifest, LockedManifestError> {
        let groups = groups.into_iter().collect::<Vec<_>>();
        let failed_group_indices = Self::detect_failed_resolutions(&groups);
        let failures = if failed_group_indices.is_empty() {
            tracing::debug!("no resolution failures detected");
            None
        } else {
            tracing::debug!("resolution failures detected");
            let failed_groups = failed_group_indices
                .iter()
                .map(|&i| groups[i].clone())
                .collect::<Vec<_>>();
            let failures = Self::collect_failures(&failed_groups, manifest);
            Some(failures)
        };
        if let Some(failures) = failures {
            if !failures.is_empty() {
                tracing::debug!(n = failures.len(), "returning resolution failures");
                return Err(LockedManifestError::ResolutionFailed(ResolutionFailures(
                    failures,
                )));
            }
        }
        let locked_pkg_iter = groups
            .into_iter()
            .flat_map(|group| {
                group
                    .page
                    .and_then(|p| p.packages.clone())
                    .map(|pkgs| pkgs.into_iter())
                    .ok_or(LockedManifestError::ResolutionFailed(
                        // This should be unreachable, otherwise we would have detected
                        // it as a failure
                        ResolutionFailure::FallbackMessage {
                            msg: "catalog page wasn't complete".into(),
                        }
                        .into(),
                    ))
            })
            .flatten()
            .filter_map(|resolved_pkg| {
<<<<<<< HEAD
                let Some((_, descriptor)) = manifest
                    .install
                    .catalog_descriptors_ref()
                    .find(|(id, _)| id == &&resolved_pkg.install_id)
=======
                let Some(descriptor) = manifest.pkg_descriptor_with_id(&resolved_pkg.install_id)
>>>>>>> 0bd1bcd3
                else {
                    debug!(
                        "Package {} is not in the manifest, skipping",
                        resolved_pkg.install_id
                    );
                    return None;
                };

<<<<<<< HEAD
                Some(LockedPackageCatalog::from_parts(
                    resolved_pkg,
                    descriptor.clone(),
                ))
            }))
=======
                Some(LockedPackageCatalog::from_parts(resolved_pkg, descriptor))
            });
        Ok(locked_pkg_iter)
    }

    /// Constructs [ResolutionFailure]s from the failed groups
    fn collect_failures(
        failed_groups: &[ResolvedPackageGroup],
        manifest: &TypedManifestCatalog,
    ) -> Vec<ResolutionFailure> {
        let mut failures = Vec::new();
        for group in failed_groups {
            tracing::debug!(
                name = group.name,
                "collecting failures from unresolved group"
            );
            for res_msg in group.msgs.iter() {
                match res_msg {
                    catalog::ResolutionMessage::General(inner) => {
                        tracing::debug!(kind = "general", "handling resolution message");
                        // If we have a level and it's not an error, skip this message
                        if let Some(level) = inner.level {
                            if level != MessageLevel::Error {
                                tracing::debug!(
                                    level = level.to_string(),
                                    msg = inner.msg,
                                    "non-error resolution message"
                                );
                                continue;
                            }
                        }
                        // If we don't have a level, I guess we have to treat it like an error
                        tracing::debug!("pushing fallback message");
                        let failure = ResolutionFailure::FallbackMessage {
                            msg: inner.msg.clone(),
                        };
                        failures.push(failure);
                    },
                    catalog::ResolutionMessage::AttrPathNotFound(inner) => {
                        tracing::debug!(
                            kind = "attr_path_not_found",
                            "handling resolution message"
                        );
                        if let Some(failure) = Self::attr_path_not_found_failure(inner, manifest) {
                            tracing::debug!("pushing custom failure");
                            failures.push(failure);
                        } else {
                            tracing::debug!("pushing fallback message");
                            let failure = ResolutionFailure::FallbackMessage {
                                msg: inner.msg.clone(),
                            };
                            failures.push(failure);
                        }
                    },
                    catalog::ResolutionMessage::ConstraintsTooTight(inner) => {
                        tracing::debug!(
                            kind = "constraints_too_tight",
                            "handling resolution message"
                        );
                        // If we have a level and it's not an error, skip this message
                        if let Some(level) = inner.level {
                            if level != MessageLevel::Error {
                                tracing::debug!(
                                    level = level.to_string(),
                                    msg = inner.msg,
                                    "non-error resolution message"
                                );
                                continue;
                            }
                        }
                        // If we don't have a level, I guess we have to treat it like an error
                        tracing::debug!("pushing fallback message");
                        let failure = ResolutionFailure::ConstraintsTooTight {
                            fallback_msg: inner.msg.clone(),
                            group: group.name.clone(),
                        };
                        failures.push(failure);
                    },
                }
            }
        }
        failures
    }

    /// Converts a "attr path not found" message into different resolution failures
    fn attr_path_not_found_failure(
        r_msg: &MsgAttrPathNotFound,
        manifest: &TypedManifestCatalog,
    ) -> Option<ResolutionFailure> {
        // If we have a level and it's not an error, skip this message
        if let Some(level) = r_msg.level {
            if level != MessageLevel::Error {
                tracing::debug!(
                    level = level.to_string(),
                    msg = r_msg.msg,
                    "non-error resolution message"
                );
                return None;
            }
        }
        if r_msg.valid_systems.is_empty() {
            tracing::debug!(
                attr_path = r_msg.attr_path,
                "no valid systems for requested attr_path"
            );
            Some(ResolutionFailure::PackageNotFound {
                install_id: r_msg.install_id.clone(),
                attr_path: r_msg.attr_path.clone(),
            })
        } else {
            let (valid_systems, requested_systems) =
                Self::determine_valid_and_requested_systems(r_msg, manifest)?;
            let mut diff = requested_systems
                .difference(&valid_systems)
                .cloned()
                .collect::<Vec<_>>();
            diff.sort();
            let mut available = r_msg.valid_systems.clone();
            available.sort();
            Some(ResolutionFailure::PackageUnavailableOnSomeSystems {
                install_id: r_msg.install_id.clone(),
                attr_path: r_msg.attr_path.clone(),
                invalid_systems: diff,
                valid_systems: available,
            })
        }
    }

    /// Determines which systems a package is available for and which it was requested on
    fn determine_valid_and_requested_systems(
        r_msg: &MsgAttrPathNotFound,
        manifest: &TypedManifestCatalog,
    ) -> Option<(HashSet<System>, HashSet<System>)> {
        let default_systems = [
            "aarch64-darwin".to_string(),
            "aarch64-linux".to_string(),
            "x86_64-darwin".to_string(),
            "x86_64-linux".to_string(),
        ]
        .into_iter()
        .collect::<HashSet<_>>();
        let valid_systems = r_msg
            .valid_systems
            .clone()
            .into_iter()
            .collect::<HashSet<_>>();
        let manifest_systems = manifest
            .options
            .systems
            .clone()
            .map(|s| s.iter().cloned().collect::<HashSet<_>>())
            .unwrap_or(default_systems);
        let pkg_descriptor = manifest.pkg_descriptor_with_id(&r_msg.install_id)?;
        let pkg_systems = pkg_descriptor
            .systems
            .map(|s| s.iter().cloned().collect::<HashSet<_>>())
            .clone();
        let requested_systems = if let Some(requested) = pkg_systems {
            requested
        } else {
            manifest_systems
        };
        Some((valid_systems, requested_systems))
    }

    /// Detects whether any groups failed to resolve
    fn detect_failed_resolutions(groups: &[ResolvedPackageGroup]) -> Vec<usize> {
        groups
            .iter()
            .enumerate()
            .filter_map(|(idx, group)| {
                if group.page.is_none() {
                    tracing::debug!(name = group.name, "detected unresolved group");
                    Some(idx)
                } else if group.page.as_ref().is_some_and(|p| !p.complete) {
                    tracing::debug!(name = group.name, "detected incomplete page");
                    Some(idx)
                } else {
                    None
                }
            })
            .collect::<Vec<_>>()
>>>>>>> 0bd1bcd3
    }

    /// Filter out packages from the locked manifest by install_id or group
    ///
    /// This is used to create a seed lockfile to upgrade a subset of packages,
    /// as packages that are not in the seed lockfile will be re-resolved unconstrained.
    pub(crate) fn unlock_packages_by_group_or_iid(
        &mut self,
        groups_or_iids: &[String],
    ) -> &mut Self {
        self.packages.retain(|package| {
            !groups_or_iids.contains(&package.install_id)
                && !groups_or_iids.contains(&package.group)
        });

        self
    }
}

#[derive(Debug, Clone, Serialize, Deserialize, PartialEq)]
pub struct LockedManifestPkgdb(Value);

// region: pkgdb lockfile operations

impl LockedManifestPkgdb {
    /// Use pkgdb to lock a manifest
    ///
    /// `existing_lockfile_path` can be either the global lock or an environment's
    /// lockfile
    pub fn lock_manifest(
        pkgdb: &Path,
        manifest_path: &Path,
        existing_lockfile_path: &CanonicalPath,
        global_manifest_path: &Path,
    ) -> Result<Self, LockedManifestError> {
        let canonical_manifest_path =
            CanonicalPath::new(manifest_path).map_err(LockedManifestError::BadManifestPath)?;

        let mut pkgdb_cmd = Command::new(pkgdb);
        pkgdb_cmd
            .args(["manifest", "lock"])
            .arg("--ga-registry")
            .arg("--global-manifest")
            .arg(global_manifest_path)
            .arg("--manifest")
            .arg(canonical_manifest_path)
            .arg("--lockfile")
            .arg(existing_lockfile_path);

        debug!("locking manifest with command: {}", pkgdb_cmd.display());
        call_pkgdb(pkgdb_cmd)
            .map_err(LockedManifestError::LockManifest)
            .map(Self)
    }

    /// Wrapper around `pkgdb update`
    ///
    /// lockfile_path does not need to exist
    /// TODO: lockfile_path should probably be an Option<CanonicalPath>
    pub fn update_manifest(
        flox: &Flox,
        manifest_path: Option<impl AsRef<Path>>,
        lockfile_path: impl AsRef<Path>,
        inputs: Vec<String>,
    ) -> Result<UpdateResult, LockedManifestError> {
        let lockfile_path = lockfile_path.as_ref();
        let maybe_lockfile = if lockfile_path.exists() {
            debug!("found existing lockfile: {}", lockfile_path.display());
            Some(lockfile_path)
        } else {
            debug!("no existing lockfile found");
            None
        };

        let mut pkgdb_cmd = Command::new(Path::new(&*PKGDB_BIN));
        pkgdb_cmd
            .args(["manifest", "update"])
            .arg("--ga-registry")
            .arg("--global-manifest")
            .arg(global_manifest_path(flox));
        // Optionally add --manifest argument
        if let Some(manifest) = manifest_path {
            pkgdb_cmd.arg("--manifest").arg(manifest.as_ref());
        }
        // Add --lockfile argument if lockfile exists, and parse the old lockfile.
        let old_lockfile = maybe_lockfile
            .map(|lf_path| {
                let canonical_lockfile_path =
                    CanonicalPath::new(lf_path).map_err(LockedManifestError::BadLockfilePath)?;
                pkgdb_cmd.arg("--lockfile").arg(&canonical_lockfile_path);
                LockedManifest::read_from_file(&canonical_lockfile_path)
            })
            .transpose()?;

        // ensure the current lockfile is a Pkgdb lockfile
        let old_lockfile = match old_lockfile {
            Some(LockedManifest::Catalog(_)) => {
                return Err(LockedManifestError::UnsupportedLockfileForUpdate);
            },
            Some(LockedManifest::Pkgdb(locked)) => Some(locked),
            None => None,
        };

        pkgdb_cmd.args(inputs);

        debug!("updating lockfile with command: {}", pkgdb_cmd.display());
        let lockfile: LockedManifestPkgdb =
            LockedManifestPkgdb(call_pkgdb(pkgdb_cmd).map_err(LockedManifestError::UpdateFailed)?);

        Ok(UpdateResult {
            new_lockfile: lockfile,
            old_lockfile,
            store_path: None,
        })
    }

    /// Update global manifest lockfile and write it.
    pub fn update_global_manifest(
        flox: &Flox,
        inputs: Vec<String>,
    ) -> Result<UpdateResult, LockedManifestError> {
        let lockfile_path = global_manifest_lockfile_path(flox);
        let UpdateResult {
            new_lockfile,
            old_lockfile,
            store_path,
        } = Self::update_manifest(flox, None::<PathBuf>, &lockfile_path, inputs)?;

        debug!("writing lockfile to {}", lockfile_path.display());
        std::fs::write(
            lockfile_path,
            serde_json::to_string_pretty(&new_lockfile)
                .map_err(LockedManifestError::SerializeGlobalLockfile)?,
        )
        .map_err(LockedManifestError::WriteGlobalLockfile)?;
        Ok(UpdateResult {
            new_lockfile,
            old_lockfile,
            store_path,
        })
    }

    /// Creates the global lockfile if it doesn't exist and returns its path.
    pub fn ensure_global_lockfile(flox: &Flox) -> Result<PathBuf, LockedManifestError> {
        let global_lockfile_path = global_manifest_lockfile_path(flox);
        if !global_lockfile_path.exists() {
            debug!("Global lockfile does not exist, updating to create one");
            Self::update_global_manifest(flox, vec![])?;
        }
        Ok(global_lockfile_path)
    }

    /// Check the integrity of a lockfile using `pkgdb manifest check`
    pub fn check_lockfile(
        path: &CanonicalPath,
    ) -> Result<Vec<LockfileCheckWarning>, LockedManifestError> {
        let mut pkgdb_cmd = Command::new(Path::new(&*PKGDB_BIN));
        pkgdb_cmd
            .args(["manifest", "check"])
            .arg("--lockfile")
            .arg(path.as_os_str());

        debug!("checking lockfile with command: {}", pkgdb_cmd.display());

        let value = call_pkgdb(pkgdb_cmd).map_err(LockedManifestError::CheckLockfile)?;
        let warnings: Vec<LockfileCheckWarning> =
            serde_json::from_value(value).map_err(LockedManifestError::ParseCheckWarnings)?;

        Ok(warnings)
    }
}

/// An environment (or global) pkgdb lockfile.
///
/// **DEPRECATED**: pkgdb lockfiles are being phased out
/// in favor of catalog lockfiles.
/// Since catalog backed lockfiles are managed within the CLI,
/// [LockedManifestCatalog] provides a typed interface directly,
/// hence there is no catalog equivalent of this type.
///
/// This struct is meant **for reading only**.
///
/// It serves as a typed representation of the lockfile json produced by pkgdb.
/// Parsing of the lockfile is done in [TypedLockedManifest::try_from]
/// and should be as late as possible.
/// Where possible, use the opaque [LockedManifest] instead of this struct
/// to avoid incompatibility issues with the authoritative definition in C++.
///
/// In the optimal case the lockfile schema can be inferred from a common
/// or `pkgdb`-defined schema.
///
/// This struct is used as the format to communicate with pkgdb.
/// Many pkgdb commands will need to pass some of the information in the
/// lockfile through to Rust.
///
/// And some commands (i.e. `list`) will need to read lockfiles
/// to get information about the environment without having to call `pkgdb`.
///
/// Although we could selectively pass fields through,
/// I'm hoping it will be easier to parse the entirety of the lockfile in Rust,
/// rather than defining a separate set of fields for each different pkgdb
/// command.
#[derive(Debug, Clone, Deserialize, PartialEq)]
pub struct TypedLockedManifestPkgdb {
    #[serde(rename = "lockfile-version")]
    lockfile_version: Version<0>,
    packages: BTreeMap<System, BTreeMap<String, Option<LockedPackagePkgdb>>>,
    registry: Registry,
}

#[derive(Debug, Clone, Deserialize, PartialEq)]
struct LockedPackagePkgdb {
    info: PackageInfo,
    #[serde(rename = "attr-path")]
    abs_path: Vec<String>,
    priority: usize,
}

impl LockedPackagePkgdb {
    pub fn rel_path(&self) -> String {
        self.abs_path
            .iter()
            .skip(2)
            .cloned()
            .collect::<Vec<_>>()
            .join(".")
    }
}

#[derive(Debug, Clone, Deserialize, PartialEq)]
pub struct PackageInfo {
    pub description: Option<String>,
    pub broken: Option<bool>,
    pub license: Option<String>,
    pub pname: String,
    pub unfree: Option<bool>,
    pub version: Option<String>,
}

impl TryFrom<LockedManifestPkgdb> for TypedLockedManifestPkgdb {
    type Error = LockedManifestError;

    fn try_from(value: LockedManifestPkgdb) -> Result<Self, Self::Error> {
        serde_json::from_value(value.0).map_err(LockedManifestError::ParseLockedManifest)
    }
}

impl TypedLockedManifestPkgdb {
    pub fn registry(&self) -> &Registry {
        &self.registry
    }

    /// List all packages in the locked manifest for a given system
    pub fn list_packages(&self, system: &System) -> Vec<InstalledPackage> {
        let mut packages = vec![];
        if let Some(system_packages) = self.packages.get(system) {
            for (install_id, locked_package) in system_packages {
                if let Some(locked_package) = locked_package {
                    packages.push(InstalledPackage {
                        install_id: install_id.clone(),
                        rel_path: locked_package.rel_path(),
                        info: locked_package.info.clone(),
                        priority: Some(locked_package.priority),
                    });
                };
            }
        }
        packages
    }
}

// endregion

// TODO: consider dropping this in favor of mapping to [LockedPackageCatalog]?
/// A locked package with additionally derived attributes
#[derive(Debug, Clone, PartialEq)]
pub struct InstalledPackage {
    pub install_id: String,
    pub rel_path: String,
    pub info: PackageInfo,
    pub priority: Option<usize>,
}

#[derive(Debug, Error)]
pub enum LockedManifestError {
    #[error("failed to resolve packages")]
    CatalogResolve(#[from] catalog::ResolveError),
    #[error("didn't find packages on the first page of the group {0} for system {1}")]
    NoPackagesOnFirstPage(String, String),
    #[error("failed to lock manifest")]
    LockManifest(#[source] CallPkgDbError),
    #[error("failed to check lockfile")]
    CheckLockfile(#[source] CallPkgDbError),
    #[error("failed to build environment")]
    BuildEnv(#[source] CallPkgDbError),
    #[error("failed to parse check warnings")]
    ParseCheckWarnings(#[source] serde_json::Error),
    #[error("package is unsupported for this sytem")]
    UnsupportedPackageWithDocLink(#[source] CallPkgDbError),
    #[error("failed to build container builder")]
    CallContainerBuilder(#[source] std::io::Error),
    #[error("failed to write container builder to sink")]
    WriteContainer(#[source] std::io::Error),
    #[error("failed to parse buildenv output")]
    ParseBuildEnvOutput(#[source] serde_json::Error),
    #[error("failed to update environment")]
    UpdateFailed(#[source] CallPkgDbError),
    #[error(transparent)]
    BadManifestPath(CanonicalizeError),
    #[error(transparent)]
    BadLockfilePath(CanonicalizeError),
    #[error("could not open lockfile")]
    ReadLockfile(#[source] std::io::Error),
    /// when parsing the contents of a lockfile into a [LockedManifest]
    #[error("could not parse lockfile")]
    ParseLockfile(#[source] serde_json::Error),
    /// when parsing a [LockedManifest] into a [TypedLockedManifest]
    #[error("failed to parse contents of locked manifest")]
    ParseLockedManifest(#[source] serde_json::Error),
    #[error("could not serialize global lockfile")]
    SerializeGlobalLockfile(#[source] serde_json::Error),
    #[error("could not write global lockfile")]
    WriteGlobalLockfile(#[source] std::io::Error),

    // todo: this should probably part of some validation logic of the manifest file
    //       rather than occurring during the locking process creation
    #[error("unrecognized system type: {0}")]
    UnrecognizedSystem(String),

    #[error("resolution failed: {0}")]
    ResolutionFailed(ResolutionFailures),
    #[error("catalog page was empty")]
    EmptyPage,

    // todo: this should probably part of some validation logic of the manifest file
    //       rather than occurring during the locking process creation
    #[error(
        "'{install_id}' specifies disabled or unknown system '{system}' (enabled systems: {enabled_systems})",
        enabled_systems=enabled_systems.join(", ")
    )]
    SystemUnavailableInManifest {
        install_id: String,
        system: String,
        enabled_systems: Vec<String>,
    },

    #[error("Catalog lockfile does not support update")]
    UnsupportedLockfileForUpdate,

    #[error("The package '{0}' has license '{1}' which is not in the list of allowed licenses.\n\nAllow this license by adding it to 'options.allow.licenses' in manifest.toml")]
    LicenseNotAllowed(String, String),
    #[error("The package '{0}' is marked as broken.\n\nAllow broken packages by setting 'options.allow.broken = true' in manifest.toml")]
    BrokenNotAllowed(String),
    #[error("The package '{0}' has an unfree license.\n\nAllow unfree packages by setting 'options.allow.unfree = true' in manifest.toml")]
    UnfreeNotAllowed(String),
}

/// A warning produced by `pkgdb manifest check`
#[derive(Debug, Clone, Deserialize, PartialEq)]
pub struct LockfileCheckWarning {
    pub package: String,
    pub message: String,
}

pub mod test_helpers {
    use super::*;

    pub fn fake_package(
        name: &str,
        group: Option<&str>,
    ) -> (String, ManifestPackageDescriptor, LockedPackageCatalog) {
        let install_id = format!("{}_install_id", name);

        let descriptor = ManifestPackageDescriptorCatalog {
            pkg_path: name.to_string(),
            pkg_group: group.map(|s| s.to_string()),
            systems: Some(vec![SystemEnum::Aarch64Darwin.to_string()]),
            version: None,
            priority: None,
        }
        .into();

        let locked = LockedPackageCatalog {
            attr_path: name.to_string(),
            broken: None,
            derivation: "derivation".to_string(),
            description: None,
            install_id: install_id.clone(),
            license: None,
            locked_url: "".to_string(),
            name: name.to_string(),
            outputs: Default::default(),
            outputs_to_install: None,
            pname: name.to_string(),
            rev: "".to_string(),
            rev_count: 0,
            rev_date: chrono::DateTime::parse_from_rfc3339("2021-08-31T00:00:00Z")
                .unwrap()
                .with_timezone(&chrono::offset::Utc),
            scrape_date: chrono::DateTime::parse_from_rfc3339("2021-08-31T00:00:00Z")
                .unwrap()
                .with_timezone(&chrono::offset::Utc),
            stabilities: None,
            unfree: None,
            version: "".to_string(),
            system: SystemEnum::Aarch64Darwin.to_string(),
            group: group.unwrap_or(DEFAULT_GROUP_NAME).to_string(),
            priority: 5,
        };
        (install_id, descriptor, locked)
    }
}

#[cfg(test)]
pub(crate) mod tests {
    use std::collections::HashMap;
    use std::vec;

    use catalog::test_helpers::resolved_pkg_group_with_dummy_package;
    use catalog_api_v1::types::Output;
    use indoc::indoc;
    use once_cell::sync::Lazy;
    use pretty_assertions::assert_eq;
    use test_helpers::fake_package;

    use self::catalog::PackageResolutionInfo;
    use super::*;
    use crate::models::manifest::test::empty_catalog_manifest;
    use crate::models::manifest::{self, RawManifest, TypedManifest};

    /// Validate that the parser for the locked manifest can handle null values
    /// for the `version`, `license`, and `description` fields.
    #[test]
    fn locked_package_tolerates_null_values() {
        let locked_packages =
            serde_json::from_value::<HashMap<String, LockedPackagePkgdb>>(serde_json::json!({
                    "complete": {
                        "info": {
                            "description": "A package",
                            "broken": false,
                            "license": "MIT",
                            "pname": "package1",
                            "unfree": false,
                            "version": "1.0.0"
                        },
                        "attr-path": ["package1"],
                        "priority": 0
                    },
                    "missing_version": {
                        "info": {
                            "description": "Another package",
                            "broken": false,
                            "license": "MIT",
                            "pname": "package2",
                            "unfree": false,
                            "version": null
                        },
                        "attr-path": ["package2"],
                        "priority": 0
                    },
                    "missing_license": {
                        "info": {
                            "description": "Another package",
                            "broken": false,
                            "license": null,
                            "pname": "package3",
                            "unfree": false,
                            "version": "1.0.0"
                        },
                        "attr-path": ["package3"],
                        "priority": 0
                    },
                    "missing_description": {
                        "info": {
                            "description": null,
                            "broken": false,
                            "license": "MIT",
                            "pname": "package4",
                            "unfree": false,
                            "version": "1.0.0"
                        },
                        "attr-path": ["package4"],
                        "priority": 0
                    },
            }))
            .unwrap();

        assert_eq!(
            locked_packages["complete"].info.version.as_deref(),
            Some("1.0.0")
        );
        assert_eq!(
            locked_packages["complete"].info.license.as_deref(),
            Some("MIT")
        );
        assert_eq!(
            locked_packages["complete"].info.description.as_deref(),
            Some("A package")
        );

        assert_eq!(
            locked_packages["missing_version"].info.version.as_deref(),
            None
        );
        assert_eq!(
            locked_packages["missing_license"].info.license.as_deref(),
            None
        );
        assert_eq!(
            locked_packages["missing_description"]
                .info
                .description
                .as_deref(),
            None
        );
    }

    static TEST_RAW_MANIFEST: Lazy<RawManifest> = Lazy::new(|| {
        indoc! {r#"
          version = 1

          [install]
          hello_install_id.pkg-path = "hello"
          hello_install_id.pkg-group = "group"

          [options]
          systems = ["aarch64-darwin"]
        "#}
        .parse()
        .unwrap()
    });

    static TEST_TYPED_MANIFEST: Lazy<TypedManifestCatalog> = Lazy::new(|| {
        let typed = TEST_RAW_MANIFEST.to_typed().unwrap();
        match typed {
            TypedManifest::Catalog(manifest) => *manifest,
            _ => panic!("Expected a catalog manifest"),
        }
    });

    static TEST_RESOLUTION_PARAMS: Lazy<Vec<PackageGroup>> = Lazy::new(|| {
        vec![PackageGroup {
            name: "group".to_string(),
            descriptors: vec![PackageDescriptor {
                install_id: "hello_install_id".to_string(),
                attr_path: "hello".to_string(),
                derivation: None,
                version: None,
                allow_pre_releases: None,
                allow_broken: None,
                allow_unfree: None,
                allowed_licenses: None,
                systems: vec![SystemEnum::Aarch64Darwin],
            }],
        }]
    });

    static TEST_RESOLUTION_RESPONSE: Lazy<Vec<ResolvedPackageGroup>> = Lazy::new(|| {
        vec![ResolvedPackageGroup {
            page: Some(CatalogPage {
                complete: true,
                page: 1,
                url: "url".to_string(),
                packages: Some(vec![PackageResolutionInfo {
                    attr_path: "hello".to_string(),
                    broken: Some(false),
                    derivation: "derivation".to_string(),
                    description: Some("description".to_string()),
                    install_id: "hello_install_id".to_string(),
                    license: Some("license".to_string()),
                    locked_url: "locked_url".to_string(),
                    name: "hello".to_string(),
                    outputs: vec![Output {
                        name: "name".to_string(),
                        store_path: "store_path".to_string(),
                    }],
                    outputs_to_install: Some(vec!["name".to_string()]),
                    pname: "pname".to_string(),
                    rev: "rev".to_string(),
                    rev_count: 1,
                    rev_date: chrono::DateTime::parse_from_rfc3339("2021-08-31T00:00:00Z")
                        .unwrap()
                        .with_timezone(&chrono::offset::Utc),
                    scrape_date: chrono::DateTime::parse_from_rfc3339("2021-08-31T00:00:00Z")
                        .unwrap()
                        .with_timezone(&chrono::offset::Utc),
                    system: SystemEnum::Aarch64Darwin,
                    stabilities: Some(vec!["stability".to_string()]),
                    unfree: Some(false),
                    version: "version".to_string(),
                }]),
                msgs: vec![],
            }),
            name: "group".to_string(),
            msgs: vec![],
        }]
    });

    static TEST_LOCKED_MANIFEST: Lazy<LockedManifest> = Lazy::new(|| {
        LockedManifest::Catalog(LockedManifestCatalog {
            version: Version::<1>,
            manifest: TEST_TYPED_MANIFEST.clone(),
            packages: vec![LockedPackageCatalog {
                attr_path: "hello".to_string(),
                broken: Some(false),
                derivation: "derivation".to_string(),
                description: Some("description".to_string()),
                install_id: "hello_install_id".to_string(),
                license: Some("license".to_string()),
                locked_url: "locked_url".to_string(),
                name: "hello".to_string(),
                outputs: [("name".to_string(), "store_path".to_string())]
                    .into_iter()
                    .collect(),

                outputs_to_install: Some(vec!["name".to_string()]),
                pname: "pname".to_string(),
                rev: "rev".to_string(),
                rev_count: 1,
                rev_date: chrono::DateTime::parse_from_rfc3339("2021-08-31T00:00:00Z")
                    .unwrap()
                    .with_timezone(&chrono::offset::Utc),
                scrape_date: chrono::DateTime::parse_from_rfc3339("2021-08-31T00:00:00Z")
                    .unwrap()
                    .with_timezone(&chrono::offset::Utc),
                stabilities: Some(vec!["stability".to_string()]),
                unfree: Some(false),
                version: "version".to_string(),
                system: SystemEnum::Aarch64Darwin.to_string(),
                group: "group".to_string(),
                priority: 5,
            }],
        })
    });

    #[test]
    fn make_params_smoke() {
        let manifest = &*TEST_TYPED_MANIFEST;

        let params = LockedManifestCatalog::collect_package_groups(manifest, None)
            .unwrap()
            .collect::<Vec<_>>();
        assert_eq!(&params, &*TEST_RESOLUTION_PARAMS);
    }

    /// When `options.systems` defines multiple systems,
    /// request groups for each system separately.
    #[test]
    fn make_params_multiple_systems() {
        let manifest_str = indoc! {r#"
            version = 1

            [install]
            vim.pkg-path = "vim"
            emacs.pkg-path = "emacs"

            [options]
            systems = ["aarch64-darwin", "x86_64-linux"]
        "#};
        let manifest = toml::from_str(manifest_str).unwrap();

        let expected_params = vec![PackageGroup {
            name: DEFAULT_GROUP_NAME.to_string(),
            descriptors: vec![
                PackageDescriptor {
                    allow_pre_releases: None,
                    attr_path: "emacs".to_string(),
                    derivation: None,
                    install_id: "emacs".to_string(),
                    version: None,
                    allow_broken: None,
                    allow_unfree: None,
                    allowed_licenses: None,
                    systems: vec![SystemEnum::Aarch64Darwin],
                },
                PackageDescriptor {
                    allow_pre_releases: None,
                    attr_path: "emacs".to_string(),
                    derivation: None,
                    install_id: "emacs".to_string(),
                    version: None,
                    allow_broken: None,
                    allow_unfree: None,
                    allowed_licenses: None,
                    systems: vec![SystemEnum::X8664Linux],
                },
                PackageDescriptor {
                    allow_pre_releases: None,
                    attr_path: "vim".to_string(),
                    derivation: None,
                    install_id: "vim".to_string(),
                    version: None,
                    allow_broken: None,
                    allow_unfree: None,
                    allowed_licenses: None,
                    systems: vec![SystemEnum::Aarch64Darwin],
                },
                PackageDescriptor {
                    allow_pre_releases: None,
                    attr_path: "vim".to_string(),
                    derivation: None,
                    install_id: "vim".to_string(),
                    version: None,
                    allow_broken: None,
                    allow_unfree: None,
                    allowed_licenses: None,
                    systems: vec![SystemEnum::X8664Linux],
                },
            ],
        }];

        let actual_params = LockedManifestCatalog::collect_package_groups(&manifest, None)
            .unwrap()
            .collect::<Vec<_>>();

        assert_eq!(actual_params, expected_params);
    }

    /// When `options.systems` defines multiple systems,
    /// request groups for each system separately.
    /// If a package specifies systems, use those instead.
    #[test]
    fn make_params_limit_systems() {
        let manifest_str = indoc! {r#"
            version = 1

            [install]
            vim.pkg-path = "vim"
            emacs.pkg-path = "emacs"
            emacs.systems = ["aarch64-darwin" ]

            [options]
            systems = ["aarch64-darwin", "x86_64-linux"]
        "#};
        let manifest = toml::from_str(manifest_str).unwrap();

        let expected_params = vec![PackageGroup {
            name: DEFAULT_GROUP_NAME.to_string(),
            descriptors: vec![
                PackageDescriptor {
                    allow_pre_releases: None,
                    attr_path: "emacs".to_string(),
                    install_id: "emacs".to_string(),
                    derivation: None,
                    version: None,
                    allow_broken: None,
                    allow_unfree: None,
                    allowed_licenses: None,
                    systems: vec![SystemEnum::Aarch64Darwin],
                },
                PackageDescriptor {
                    allow_pre_releases: None,
                    attr_path: "vim".to_string(),
                    derivation: None,
                    install_id: "vim".to_string(),
                    version: None,
                    allow_broken: None,
                    allow_unfree: None,
                    allowed_licenses: None,
                    systems: vec![SystemEnum::Aarch64Darwin],
                },
                PackageDescriptor {
                    allow_pre_releases: None,
                    attr_path: "vim".to_string(),
                    derivation: None,
                    install_id: "vim".to_string(),
                    version: None,
                    allow_broken: None,
                    allow_unfree: None,
                    allowed_licenses: None,
                    systems: vec![SystemEnum::X8664Linux],
                },
            ],
        }];

        let actual_params = LockedManifestCatalog::collect_package_groups(&manifest, None)
            .unwrap()
            .collect::<Vec<_>>();

        assert_eq!(actual_params, expected_params);
    }

    /// If a package specifies a system not in `options.systems`,
    /// return an error.
    #[test]
    fn descriptor_system_required_in_options() {
        let manifest_str = indoc! {r#"
            version = 1

            [install]
            vim.pkg-path = "vim"
            emacs.pkg-path = "emacs"
            emacs.systems = ["aarch64-darwin" ]

            [options]
            systems = ["x86_64-linux"]
        "#};

        // todo: ideally the manifest would not even parse if it has an unavailable system
        let manifest = toml::from_str(manifest_str).unwrap();

        let actual_result = LockedManifestCatalog::collect_package_groups(&manifest, None);

        assert!(
            matches!(actual_result, Err(LockedManifestError::SystemUnavailableInManifest {
                install_id,
                system,
                enabled_systems
            }) if install_id == "emacs" && system == "aarch64-darwin" && enabled_systems == vec!["x86_64-linux"])
        );
    }

    /// If packages specify different groups,
    /// create request groups for each group.
    #[test]
    fn make_params_groups() {
        let manifest_str = indoc! {r#"
            version = 1

            [install]
            vim.pkg-path = "vim"
            vim.pkg-group = "group1"

            emacs.pkg-path = "emacs"
            emacs.pkg-group = "group2"

            [options]
            systems = ["aarch64-darwin"]
        "#};

        let manifest = toml::from_str(manifest_str).unwrap();

        let expected_params = vec![
            PackageGroup {
                name: "group1".to_string(),
                descriptors: vec![PackageDescriptor {
                    allow_pre_releases: None,
                    attr_path: "vim".to_string(),
                    derivation: None,
                    install_id: "vim".to_string(),
                    version: None,
                    allow_broken: None,
                    allow_unfree: None,
                    allowed_licenses: None,
                    systems: vec![SystemEnum::Aarch64Darwin],
                }],
            },
            PackageGroup {
                name: "group2".to_string(),
                descriptors: vec![PackageDescriptor {
                    allow_pre_releases: None,
                    attr_path: "emacs".to_string(),
                    derivation: None,
                    install_id: "emacs".to_string(),
                    version: None,
                    allow_broken: None,
                    allow_unfree: None,
                    allowed_licenses: None,
                    systems: vec![SystemEnum::Aarch64Darwin],
                }],
            },
        ];

        let actual_params = LockedManifestCatalog::collect_package_groups(&manifest, None)
            .unwrap()
            .collect::<Vec<_>>();

        assert_eq!(actual_params, expected_params);
    }

    /// If a seed mapping is provided, use the derivations from the seed where possible
    #[test]
    fn make_params_seeded() {
        let mut manifest = TEST_TYPED_MANIFEST.clone();

        // Add a package to the manifest that is not already locked
        manifest.install.insert(
            "unlocked".to_string(),
            ManifestPackageDescriptorCatalog {
                pkg_path: "unlocked".to_string(),
                pkg_group: Some("group".to_string()),
                systems: None,
                version: None,
                priority: None,
            }
            .into(),
        );

        let LockedManifest::Catalog(seed) = &*TEST_LOCKED_MANIFEST else {
            panic!("Expected a catalog lockfile");
        };

        let actual_params = LockedManifestCatalog::collect_package_groups(&manifest, Some(seed))
            .unwrap()
            .collect::<Vec<_>>();

        let expected_params = vec![PackageGroup {
            name: "group".to_string(),
            descriptors: vec![
                // 'hello' was already locked, so it should have a derivation
                PackageDescriptor {
                    allow_pre_releases: None,
                    attr_path: "hello".to_string(),
                    derivation: Some("derivation".to_string()),
                    install_id: "hello_install_id".to_string(),
                    version: None,
                    allow_broken: None,
                    allow_unfree: None,
                    allowed_licenses: None,
                    systems: vec![SystemEnum::Aarch64Darwin],
                },
                // The unlocked package should not have a derivation
                PackageDescriptor {
                    allow_pre_releases: None,
                    attr_path: "unlocked".to_string(),
                    derivation: None,
                    install_id: "unlocked".to_string(),
                    version: None,
                    allow_broken: None,
                    allow_unfree: None,
                    allowed_licenses: None,
                    systems: vec![SystemEnum::Aarch64Darwin],
                },
            ],
        }];

        assert_eq!(actual_params, expected_params);
    }

    /// If a seed mapping is provided, use the derivations from the seed where possible
    /// 1) If the package is unchanged, it should not be re-resolved.
    #[test]
    fn make_params_seeded_unchanged() {
        let (foo_before_iid, foo_before_descriptor, foo_before_locked) = fake_package("foo", None);
        let mut manifest_before = manifest::test::empty_catalog_manifest();
        manifest_before
            .install
            .insert(foo_before_iid.clone(), foo_before_descriptor.clone());

        let seed = LockedManifestCatalog {
            version: Version::<1>,
            manifest: manifest_before.clone(),
            packages: vec![foo_before_locked.clone()],
        };

        // ---------------------------------------------------------------------

        let actual_params =
            LockedManifestCatalog::collect_package_groups(&manifest_before, Some(&seed))
                .unwrap()
                .collect::<Vec<_>>();

        // the original derivation should be present and unchanged
        assert_eq!(
            actual_params[0].descriptors[0].derivation.as_ref(),
            Some(&foo_before_locked.derivation)
        );
    }

    /// If a seed mapping is provided, use the derivations from the seed where possible
    /// 2) Changes that invalidate the locked package should cause it to be re-resolved.
    ///    Here, the package path is changed.
    #[test]
    fn make_params_seeded_unlock_if_invalidated() {
        let (foo_before_iid, foo_before_descriptor, foo_before_locked) = fake_package("foo", None);
        let mut manifest_before = manifest::test::empty_catalog_manifest();
        manifest_before
            .install
            .insert(foo_before_iid.clone(), foo_before_descriptor.clone());

        let seed = LockedManifestCatalog {
            version: Version::<1>,
            manifest: manifest_before.clone(),
            packages: vec![foo_before_locked.clone()],
        };

        // ---------------------------------------------------------------------

        let (foo_after_iid, mut foo_after_descriptor, _) = fake_package("foo", None);

        if let ManifestPackageDescriptor::Catalog(ref mut descriptor) = foo_after_descriptor {
            descriptor.pkg_path = "bar".to_string();
        } else {
            panic!("Expected a catalog descriptor");
        };

        assert!(foo_after_descriptor.invalidates_existing_resolution(&foo_before_descriptor));

        let mut manifest_after = manifest::test::empty_catalog_manifest();
        manifest_after
            .install
            .insert(foo_after_iid.clone(), foo_after_descriptor.clone());

        let actual_params =
            LockedManifestCatalog::collect_package_groups(&manifest_after, Some(&seed))
                .unwrap()
                .collect::<Vec<_>>();

        // if the package changed, it should be re-resolved
        // i.e. the derivation should be None
        assert_eq!(actual_params[0].descriptors[0].derivation.as_ref(), None);
    }

    /// If a seed mapping is provided, use the derivations from the seed where possible
    /// 3) Changes to the descriptor that do not invalidate the derivation
    ///    should not cause it to be re-resolved.
    ///    Here, the priority is changed.
    #[test]
    fn make_params_seeded_changed_no_invalidation() {
        let (foo_before_iid, foo_before_descriptor, foo_before_locked) = fake_package("foo", None);
        let mut manifest_before = manifest::test::empty_catalog_manifest();
        manifest_before
            .install
            .insert(foo_before_iid.clone(), foo_before_descriptor.clone());

        let seed = LockedManifestCatalog {
            version: Version::<1>,
            manifest: manifest_before.clone(),
            packages: vec![foo_before_locked.clone()],
        };

        // ---------------------------------------------------------------------

        let (foo_after_iid, mut foo_after_descriptor, _) = fake_package("foo", None);
        if let ManifestPackageDescriptor::Catalog(ref mut descriptor) = foo_after_descriptor {
            descriptor.priority = Some(10);
        } else {
            panic!("Expected a catalog descriptor");
        };

        assert!(!foo_after_descriptor.invalidates_existing_resolution(&foo_before_descriptor));

        let mut manifest_after = manifest::test::empty_catalog_manifest();
        manifest_after
            .install
            .insert(foo_after_iid.clone(), foo_after_descriptor.clone());

        let actual_params =
            LockedManifestCatalog::collect_package_groups(&manifest_after, Some(&seed))
                .unwrap()
                .collect::<Vec<_>>();

        assert_eq!(
            actual_params[0].descriptors[0].derivation.as_ref(),
            Some(&foo_before_locked.derivation)
        );
    }

    #[test]
    fn ungroup_response() {
        let groups = vec![ResolvedPackageGroup {
            page: Some(CatalogPage {
                page: 1,
                complete: true,
                url: "url".to_string(),
                packages: Some(vec![PackageResolutionInfo {
                    attr_path: "hello".to_string(),
                    broken: Some(false),
                    derivation: "derivation".to_string(),
                    description: Some("description".to_string()),
                    install_id: "hello_install_id".to_string(),
                    license: Some("license".to_string()),
                    locked_url: "locked_url".to_string(),
                    name: "hello".to_string(),
                    outputs: vec![Output {
                        name: "name".to_string(),
                        store_path: "store_path".to_string(),
                    }],
                    outputs_to_install: Some(vec!["name".to_string()]),
                    pname: "pname".to_string(),
                    rev: "rev".to_string(),
                    rev_count: 1,
                    rev_date: chrono::DateTime::parse_from_rfc3339("2021-08-31T00:00:00Z")
                        .unwrap()
                        .with_timezone(&chrono::offset::Utc),
                    scrape_date: chrono::DateTime::parse_from_rfc3339("2021-08-31T00:00:00Z")
                        .unwrap()
                        .with_timezone(&chrono::offset::Utc),
                    stabilities: Some(vec!["stability".to_string()]),
                    unfree: Some(false),
                    version: "version".to_string(),
                    system: SystemEnum::Aarch64Darwin,
                }]),
                msgs: vec![],
            }),
            name: "group".to_string(),
            msgs: vec![],
        }];

        let manifest = &*TEST_TYPED_MANIFEST;

        let locked_packages =
            LockedManifestCatalog::locked_packages_from_resolution(manifest, groups.clone())
                .unwrap()
                .collect::<Vec<_>>();

        let ManifestPackageDescriptor::Catalog(descriptor) = manifest
            .install
            .get(&groups[0].page.as_ref().unwrap().packages.as_ref().unwrap()[0].install_id)
            .unwrap()
            .clone()
        else {
            panic!("Expected a catalog descriptor");
        };

        assert_eq!(locked_packages.len(), 1);
        assert_eq!(
            &locked_packages[0],
            &LockedPackageCatalog::from_parts(
                groups[0].page.as_ref().unwrap().packages.as_ref().unwrap()[0].clone(),
                descriptor,
            )
        );
    }

    /// unlocking by iid should remove only the package with that iid
    #[test]
    fn unlock_by_iid() {
        let mut manifest = manifest::test::empty_catalog_manifest();
        let (foo_iid, foo_descriptor, foo_locked) = fake_package("foo", None);
        let (bar_iid, bar_descriptor, bar_locked) = fake_package("bar", None);
        manifest.install.insert(foo_iid.clone(), foo_descriptor);
        manifest.install.insert(bar_iid.clone(), bar_descriptor);
        let mut lockfile = LockedManifestCatalog {
            version: Version::<1>,
            manifest: manifest.clone(),
            packages: vec![foo_locked.clone(), bar_locked.clone()],
        };

        lockfile.unlock_packages_by_group_or_iid(&[foo_iid.clone()]);

        assert_eq!(lockfile.packages, vec![bar_locked]);
    }

    /// Unlocking by group should remove all packages in that group
    #[test]
    fn unlock_by_group() {
        let mut manifest = manifest::test::empty_catalog_manifest();
        let (foo_iid, foo_descriptor, foo_locked) = fake_package("foo", Some("group"));
        let (bar_iid, bar_descriptor, bar_locked) = fake_package("bar", Some("group"));
        manifest.install.insert(foo_iid.clone(), foo_descriptor);
        manifest.install.insert(bar_iid.clone(), bar_descriptor);
        let mut lockfile = LockedManifestCatalog {
            version: Version::<1>,
            manifest: manifest.clone(),
            packages: vec![foo_locked.clone(), bar_locked.clone()],
        };

        lockfile.unlock_packages_by_group_or_iid(&["group".to_string()]);

        assert_eq!(lockfile.packages, vec![]);
    }

    /// If an unlocked iid is also used as a group, remove both the group
    /// and the package
    #[test]
    fn unlock_by_iid_and_group() {
        let mut manifest = manifest::test::empty_catalog_manifest();
        let (foo_iid, foo_descriptor, foo_locked) = fake_package("foo", Some("foo_install_id"));
        let (bar_iid, bar_descriptor, bar_locked) = fake_package("bar", Some("foo_install_id"));
        manifest.install.insert(foo_iid.clone(), foo_descriptor);
        manifest.install.insert(bar_iid.clone(), bar_descriptor);
        let mut lockfile = LockedManifestCatalog {
            version: Version::<1>,
            manifest: manifest.clone(),
            packages: vec![foo_locked.clone(), bar_locked.clone()],
        };

        lockfile.unlock_packages_by_group_or_iid(&[foo_iid.clone()]);

        assert_eq!(lockfile.packages, vec![]);
    }

    #[test]
    fn unlock_by_iid_noop_if_already_unlocked() {
        let LockedManifest::Catalog(mut seed) = TEST_LOCKED_MANIFEST.clone() else {
            panic!("Expected a catalog lockfile");
        };

        // If the package is not in the seed, the lockfile should be unchanged
        let expected = seed.packages.clone();

        seed.unlock_packages_by_group_or_iid(&["not in here".to_string()]);

        assert_eq!(seed.packages, expected,);
    }

    #[tokio::test]
    async fn test_locking_1() {
        let manifest = &*TEST_TYPED_MANIFEST;

        let mut client = catalog::MockClient::new(None::<String>).unwrap();
        client.push_resolve_response(TEST_RESOLUTION_RESPONSE.clone());

        let locked_manifest = LockedManifestCatalog::lock_manifest(manifest, None, &client)
            .await
            .unwrap();
        assert_eq!(
            &LockedManifest::Catalog(locked_manifest),
            &*TEST_LOCKED_MANIFEST
        );
    }

    /// If a manifest doesn't have `options.systems`, it defaults to locking for
    /// 4 default systems
    #[test]
    fn collect_package_groups_defaults_to_four_systems() {
        let manifest_str = indoc! {r#"
            version = 1

            [install]
            hello_install_id.pkg-path = "hello"
        "#};
        let manifest: TypedManifestCatalog = toml::from_str(manifest_str).unwrap();
        let package_groups: Vec<_> = LockedManifestCatalog::collect_package_groups(&manifest, None)
            .unwrap()
            .collect();

        assert_eq!(package_groups.len(), 1);

        // each system is represented by a separate package descriptor
        let systems = package_groups[0]
            .descriptors
            .iter()
            .flat_map(|d| d.systems.clone())
            .collect::<Vec<_>>();

        let expected_systems = [
            SystemEnum::Aarch64Darwin,
            SystemEnum::Aarch64Linux,
            SystemEnum::X8664Darwin,
            SystemEnum::X8664Linux,
        ];

        assert_eq!(&*systems, expected_systems.as_slice());
    }

    #[test]
    fn test_split_out_fully_locked_packages() {
        let (foo_iid, foo_descriptor, foo_locked) = fake_package("foo", Some("group1"));
        let (bar_iid, bar_descriptor, bar_locked) = fake_package("bar", Some("group1"));
        let (baz_iid, baz_descriptor, baz_locked) = fake_package("baz", Some("group2"));
        let (yeet_iid, yeet_descriptor, _) = fake_package("yeet", Some("group2"));

        let mut manifest = manifest::test::empty_catalog_manifest();
        manifest.install.insert(foo_iid, foo_descriptor.clone());
        manifest.install.insert(bar_iid, bar_descriptor.clone());
        manifest
            .install
            .insert(baz_iid.clone(), baz_descriptor.clone());

        let locked = LockedManifestCatalog {
            version: Version::<1>,
            manifest: manifest.clone(),
            packages: vec![foo_locked.clone(), bar_locked.clone(), baz_locked.clone()],
        };

        manifest
            .install
            .insert(yeet_iid.clone(), yeet_descriptor.clone());

        let groups =
            LockedManifestCatalog::collect_package_groups(&manifest, Some(&locked)).unwrap();

        let (fully_locked, to_resolve): (Vec<_>, Vec<_>) =
            LockedManifestCatalog::split_fully_locked_groups(groups, Some(&locked));

        // All packages of group1 are locked
        assert_eq!(&fully_locked, &[bar_locked, foo_locked]);

        // Only one package of group2 is locked, so it should be in to_resolve as a group
        assert_eq!(to_resolve, vec![PackageGroup {
            name: "group2".to_string(),
            descriptors: vec![
                PackageDescriptor {
                    allow_pre_releases: None,
                    attr_path: "baz".to_string(),
                    derivation: Some(baz_locked.derivation.clone()),
                    install_id: baz_iid,
                    version: None,
                    allow_broken: None,
                    allow_unfree: None,
                    allowed_licenses: None,
                    systems: vec![SystemEnum::Aarch64Darwin,],
                },
                PackageDescriptor {
                    allow_pre_releases: None,
                    attr_path: "yeet".to_string(),
                    derivation: None,
                    install_id: yeet_iid,
                    version: None,
                    allow_broken: None,
                    allow_unfree: None,
                    allowed_licenses: None,
                    systems: vec![SystemEnum::Aarch64Darwin,],
                }
            ],
        }]);
    }

    /// When packages are locked for multiple systems,
    /// locking the same package for fewer systems should drop the extra systems
    #[test]
    fn drop_packages_for_removed_systems() {
        let (foo_iid, foo_descriptor_one_system, foo_locked) = fake_package("foo", Some("group1"));

        let systems =
            if let ManifestPackageDescriptor::Catalog(descriptor) = &foo_descriptor_one_system {
                &descriptor.systems
            } else {
                panic!("Expected a catalog descriptor");
            };

        assert_eq!(
            systems,
            &Some(vec![SystemEnum::Aarch64Darwin.to_string()]),
            "`fake_package` should set the system to [`Aarch64Darwin`]"
        );

        let mut foo_descriptor_two_systems = foo_descriptor_one_system.clone();

        if let ManifestPackageDescriptor::Catalog(descriptor) = &mut foo_descriptor_two_systems {
            descriptor
                .systems
                .as_mut()
                .unwrap()
                .push(SystemEnum::Aarch64Linux.to_string());
        } else {
            panic!("Expected a catalog descriptor");
        };

        let foo_locked_second_system = LockedPackageCatalog {
            system: SystemEnum::Aarch64Linux.to_string(),
            ..foo_locked.clone()
        };

        let mut manifest = manifest::test::empty_catalog_manifest();
        manifest
            .install
            .insert(foo_iid.clone(), foo_descriptor_two_systems.clone());

        let locked = LockedManifestCatalog {
            version: Version::<1>,
            manifest: manifest.clone(),
            packages: vec![foo_locked.clone(), foo_locked_second_system.clone()],
        };

        manifest
            .install
            .insert(foo_iid, foo_descriptor_one_system.clone());

        let groups = LockedManifestCatalog::collect_package_groups(&manifest, Some(&locked))
            .unwrap()
            .collect::<Vec<_>>();

        assert_eq!(groups.len(), 1);
        assert_eq!(groups[0].descriptors.len(), 1, "Expected only 1 descriptor");
        assert_eq!(
            groups[0].descriptors[0].systems,
            vec![SystemEnum::Aarch64Darwin,],
            "Expected only the Darwin system to be present"
        );

        let (fully_locked, to_resolve): (Vec<_>, Vec<_>) =
            LockedManifestCatalog::split_fully_locked_groups(groups, Some(&locked));

        assert_eq!(fully_locked, vec![foo_locked]);
        assert_eq!(to_resolve, vec![]);
    }

    /// Adding another system to a package should invalidate the entire group
    /// such that new systems are resolved with the derivation constraints
    /// of already installed systems
    #[test]
    fn invalidate_group_if_system_added() {
        let (foo_iid, foo_descriptor_one_system, foo_locked) = fake_package("foo", Some("group1"));

        // `fake_package` sets the system to [`Aarch64Darwin`]
        let mut foo_descriptor_two_systems = foo_descriptor_one_system.clone();
        if let ManifestPackageDescriptor::Catalog(descriptor) = &mut foo_descriptor_two_systems {
            descriptor
                .systems
                .as_mut()
                .unwrap()
                .push(SystemEnum::Aarch64Linux.to_string());
        } else {
            panic!("Expected a catalog descriptor");
        };

        let mut manifest = manifest::test::empty_catalog_manifest();
        manifest
            .install
            .insert(foo_iid.clone(), foo_descriptor_one_system.clone());

        let locked = LockedManifestCatalog {
            version: Version::<1>,
            manifest: manifest.clone(),
            packages: vec![foo_locked.clone()],
        };

        manifest
            .install
            .insert(foo_iid, foo_descriptor_two_systems.clone());

        let groups = LockedManifestCatalog::collect_package_groups(&manifest, Some(&locked))
            .unwrap()
            .collect::<Vec<_>>();

        assert_eq!(groups.len(), 1);
        assert_eq!(
            groups[0].descriptors.len(),
            2,
            "Expected descriptors for two systems"
        );
        assert_eq!(groups[0].descriptors[0].systems, vec![
            SystemEnum::Aarch64Darwin
        ]);
        assert_eq!(groups[0].descriptors[1].systems, vec![
            SystemEnum::Aarch64Linux
        ]);

        let (fully_locked, to_resolve): (Vec<_>, Vec<_>) =
            LockedManifestCatalog::split_fully_locked_groups(groups, Some(&locked));

        assert_eq!(fully_locked, vec![]);
        assert_eq!(to_resolve.len(), 1);
    }

    /// [LockedManifestCatalog::lock_manifest] returns an error if an already
    /// locked package is no longer allowed
    #[tokio::test]
    async fn lock_manifest_catches_not_allowed_package() {
        // Create a manifest and lockfile with an unfree package foo.
        // Don't set `options.allow.unfree`
        let (foo_iid, foo_descriptor_one_system, mut foo_locked) = fake_package("foo", None);
        foo_locked.unfree = Some(true);
        let mut manifest = empty_catalog_manifest();
        manifest
            .install
            .insert(foo_iid.clone(), foo_descriptor_one_system.clone());

        let locked = LockedManifestCatalog {
            version: Version::<1>,
            manifest: manifest.clone(),
            packages: vec![foo_locked.clone()],
        };

        // Set `options.allow.unfree = false` in the manifest, but not the lockfile
        manifest.options.allow.unfree = Some(false);

        let client = catalog::MockClient::new(None::<String>).unwrap();
        assert!(matches!(
            LockedManifestCatalog::lock_manifest(&manifest, Some(&locked), &client)
                .await
                .unwrap_err(),
            LockedManifestError::UnfreeNotAllowed { .. }
        ));
    }

    /// [LockedManifestCatalog::lock_manifest] returns an error if the server
    /// returns a package that is not allowed.
    #[tokio::test]
    async fn lock_manifest_catches_not_allowed_package_from_server() {
        // Create a manifest with a package foo and `options.allow.unfree = false`
        let (foo_iid, foo_descriptor_one_system, _) = fake_package("foo", Some("toplevel"));
        let mut manifest = empty_catalog_manifest();
        manifest
            .install
            .insert(foo_iid.clone(), foo_descriptor_one_system.clone());
        manifest.options.allow.unfree = Some(false);

        // Return a response that says foo is unfree. If this happens, it's a bug in the server
        let mut client = catalog::MockClient::new(None::<String>).unwrap();
        let mut resolved_group = resolved_pkg_group_with_dummy_package(
            "toplevel",
            // TODO: this is hardcoded in fake_package
            &System::from("aarch64-darwin"),
            &foo_iid,
            "foo",
            "0",
        );
        resolved_group
            .page
            .as_mut()
            .unwrap()
            .packages
            .as_mut()
            .unwrap()[0]
            .unfree = Some(true);
        client.push_resolve_response(vec![resolved_group]);
        assert!(matches!(
            LockedManifestCatalog::lock_manifest(&manifest, None, &client)
                .await
                .unwrap_err(),
            LockedManifestError::UnfreeNotAllowed { .. }
        ));
    }

    /// [LockedManifestCatalog::check_packages_are_allowed] returns an error
    /// when it finds a disallowed license
    #[test]
    fn check_packages_are_allowed_disallowed_license() {
        let (_, _, mut foo_locked) = fake_package("foo", None);
        foo_locked.license = Some("disallowed".to_string());

        assert!(matches!(
            LockedManifestCatalog::check_packages_are_allowed(&vec![foo_locked], &Allows {
                unfree: None,
                broken: None,
                licenses: vec!["allowed".to_string()]
            }),
            Err(LockedManifestError::LicenseNotAllowed { .. })
        ));
    }

    /// [LockedManifestCatalog::check_packages_are_allowed] does not error when
    /// a package's license is allowed
    #[test]
    fn check_packages_are_allowed_allowed_license() {
        let (_, _, mut foo_locked) = fake_package("foo", None);
        foo_locked.license = Some("allowed".to_string());

        assert!(
            LockedManifestCatalog::check_packages_are_allowed(&vec![foo_locked], &Allows {
                unfree: None,
                broken: None,
                licenses: vec!["allowed".to_string()]
            })
            .is_ok()
        );
    }

    /// [LockedManifestCatalog::check_packages_are_allowed] returns an error
    /// when a package is broken even if `allow.broken` is unset
    #[test]
    fn check_packages_are_allowed_broken_default() {
        let (_, _, mut foo_locked) = fake_package("foo", None);
        foo_locked.broken = Some(true);

        assert!(matches!(
            LockedManifestCatalog::check_packages_are_allowed(&vec![foo_locked], &Allows {
                unfree: None,
                broken: None,
                licenses: vec![]
            }),
            Err(LockedManifestError::BrokenNotAllowed { .. })
        ));
    }

    /// [LockedManifestCatalog::check_packages_are_allowed] does not error for a
    /// broken package when `allow.broken = true`
    #[test]
    fn check_packages_are_allowed_broken_true() {
        let (_, _, mut foo_locked) = fake_package("foo", None);
        foo_locked.broken = Some(true);

        assert!(
            LockedManifestCatalog::check_packages_are_allowed(&vec![foo_locked], &Allows {
                unfree: None,
                broken: Some(true),
                licenses: vec![]
            })
            .is_ok()
        );
    }

    /// [LockedManifestCatalog::check_packages_are_allowed] returns an error
    /// when a package is broken and `allow.broken = false`
    #[test]
    fn check_packages_are_allowed_broken_false() {
        let (_, _, mut foo_locked) = fake_package("foo", None);
        foo_locked.broken = Some(true);

        assert!(matches!(
            LockedManifestCatalog::check_packages_are_allowed(&vec![foo_locked], &Allows {
                unfree: None,
                broken: Some(false),
                licenses: vec![]
            }),
            Err(LockedManifestError::BrokenNotAllowed { .. })
        ));
    }

    /// [LockedManifestCatalog::check_packages_are_allowed] does not error for
    /// an unfree package when `allow.unfree` is unset
    #[test]
    fn check_packages_are_allowed_unfree_default() {
        let (_, _, mut foo_locked) = fake_package("foo", None);
        foo_locked.unfree = Some(true);

        assert!(
            LockedManifestCatalog::check_packages_are_allowed(&vec![foo_locked], &Allows {
                unfree: None,
                broken: None,
                licenses: vec![]
            })
            .is_ok()
        );
    }

    /// [LockedManifestCatalog::check_packages_are_allowed] does not error for a
    /// an unfree package when `allow.unfree = true`
    #[test]
    fn check_packages_are_allowed_unfree_true() {
        let (_, _, mut foo_locked) = fake_package("foo", None);
        foo_locked.unfree = Some(true);

        assert!(
            LockedManifestCatalog::check_packages_are_allowed(&vec![foo_locked], &Allows {
                unfree: Some(true),
                broken: None,
                licenses: vec![]
            })
            .is_ok()
        );
    }

    /// [LockedManifestCatalog::check_packages_are_allowed] returns an error
    /// when a package is unfree and `allow.unfree = false`
    #[test]
    fn check_packages_are_allowed_unfree_false() {
        let (_, _, mut foo_locked) = fake_package("foo", None);
        foo_locked.unfree = Some(true);

        assert!(matches!(
            LockedManifestCatalog::check_packages_are_allowed(&vec![foo_locked], &Allows {
                unfree: Some(false),
                broken: None,
                licenses: vec![]
            }),
            Err(LockedManifestError::UnfreeNotAllowed { .. })
        ));
    }

    #[test]
    fn test_list_packages() {
        let (foo_iid, foo_descriptor, foo_locked) = fake_package("foo", Some("group1"));
        let (bar_iid, bar_descriptor, bar_locked) = fake_package("bar", Some("group1"));
        let (baz_iid, mut baz_descriptor, mut baz_locked) = fake_package("baz", Some("group2"));

        if let ManifestPackageDescriptor::Catalog(ref mut descriptor) = baz_descriptor {
            descriptor.systems = Some(vec![SystemEnum::Aarch64Linux.to_string()]);
        } else {
            panic!("Expected a catalog descriptor");
        };
        baz_locked.system = SystemEnum::Aarch64Linux.to_string();

        let mut manifest = manifest::test::empty_catalog_manifest();
        manifest
            .install
            .insert(foo_iid.clone(), foo_descriptor.clone());
        manifest
            .install
            .insert(bar_iid.clone(), bar_descriptor.clone());
        manifest
            .install
            .insert(baz_iid.clone(), baz_descriptor.clone());

        let locked = LockedManifestCatalog {
            version: Version::<1>,
            manifest,
            packages: vec![foo_locked.clone(), bar_locked.clone(), baz_locked.clone()],
        };

        let foo_pkg_path = if let ManifestPackageDescriptor::Catalog(descriptor) = foo_descriptor {
            descriptor.pkg_path
        } else {
            panic!("Expected a catalog descriptor");
        };

        let bar_pkg_path = if let ManifestPackageDescriptor::Catalog(descriptor) = bar_descriptor {
            descriptor.pkg_path
        } else {
            panic!("Expected a catalog descriptor");
        };

        let actual = locked.list_packages(&SystemEnum::Aarch64Darwin.to_string());
        let expected = [
            InstalledPackage {
                install_id: foo_iid,
                rel_path: foo_pkg_path,
                info: PackageInfo {
                    description: foo_locked.description,
                    broken: foo_locked.broken,
                    license: foo_locked.license,
                    pname: foo_locked.pname,
                    unfree: foo_locked.unfree,
                    version: Some(foo_locked.version),
                },
                priority: Some(foo_locked.priority),
            },
            InstalledPackage {
                install_id: bar_iid,
                rel_path: bar_pkg_path,
                info: PackageInfo {
                    description: bar_locked.description,
                    broken: bar_locked.broken,
                    license: bar_locked.license,
                    pname: bar_locked.pname,
                    unfree: bar_locked.unfree,
                    version: Some(bar_locked.version),
                },
                priority: Some(bar_locked.priority),
            },
            // baz is not in the list because it is not available for the requested system
        ];

        assert_eq!(&actual, &expected);
    }
}<|MERGE_RESOLUTION|>--- conflicted
+++ resolved
@@ -732,30 +732,32 @@
             })
             .flatten()
             .filter_map(|resolved_pkg| {
-<<<<<<< HEAD
-                let Some((_, descriptor)) = manifest
-                    .install
-                    .catalog_descriptors_ref()
-                    .find(|(id, _)| id == &&resolved_pkg.install_id)
-=======
-                let Some(descriptor) = manifest.pkg_descriptor_with_id(&resolved_pkg.install_id)
->>>>>>> 0bd1bcd3
-                else {
-                    debug!(
-                        "Package {} is not in the manifest, skipping",
-                        resolved_pkg.install_id
-                    );
-                    return None;
-                };
-
-<<<<<<< HEAD
-                Some(LockedPackageCatalog::from_parts(
-                    resolved_pkg,
-                    descriptor.clone(),
-                ))
-            }))
-=======
-                Some(LockedPackageCatalog::from_parts(resolved_pkg, descriptor))
+                match manifest.pkg_descriptor_with_id(&resolved_pkg.install_id) {
+                    Some(ManifestPackageDescriptor::Catalog(descriptor)) => {
+                        Some(LockedPackageCatalog::from_parts(resolved_pkg, descriptor))
+                    },
+                    Some(ManifestPackageDescriptor::FlakeRef{..}) => {
+                        debug!(
+                            "flake descriptor '{}' not expected to be resolved by catalog",
+                            resolved_pkg.install_id
+                        );
+                        None
+                    },
+                    Some(ManifestPackageDescriptor::StorePath{..}) => {
+                        debug!(
+                            "store path descriptor '{}' not expected to be resolved by catalog",
+                            resolved_pkg.install_id
+                        );
+                        None
+                    },
+                    None => {
+                        debug!(
+                            "'{}' is not in the manifest, skipping",
+                            resolved_pkg.install_id
+                        );
+                        None
+                    },
+                }
             });
         Ok(locked_pkg_iter)
     }
@@ -907,7 +909,7 @@
             .clone()
             .map(|s| s.iter().cloned().collect::<HashSet<_>>())
             .unwrap_or(default_systems);
-        let pkg_descriptor = manifest.pkg_descriptor_with_id(&r_msg.install_id)?;
+        let pkg_descriptor = manifest.catalog_pkg_descriptor_with_id(&r_msg.install_id)?;
         let pkg_systems = pkg_descriptor
             .systems
             .map(|s| s.iter().cloned().collect::<HashSet<_>>())
@@ -937,7 +939,6 @@
                 }
             })
             .collect::<Vec<_>>()
->>>>>>> 0bd1bcd3
     }
 
     /// Filter out packages from the locked manifest by install_id or group
