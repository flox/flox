use serde::{Deserialize, Serialize};
use serde_json::Value;

pub type FlakeRef = Value;

use std::collections::{BTreeMap, HashMap};
use std::fs;
use std::path::{Path, PathBuf};
use std::process::Command;

use log::debug;
use thiserror::Error;

use super::container_builder::ContainerBuilder;
use super::environment::UpdateResult;
use super::manifest::{
    ManifestPackageDescriptor,
    TypedManifestCatalog,
    DEFAULT_GROUP_NAME,
    DEFAULT_PRIORITY,
};
use super::pkgdb::CallPkgDbError;
use crate::data::{CanonicalPath, CanonicalizeError, System, Version};
use crate::flox::Flox;
use crate::models::environment::{global_manifest_lockfile_path, global_manifest_path};
use crate::models::pkgdb::{call_pkgdb, BuildEnvResult, PKGDB_BIN};
use crate::providers::catalog::{
    self,
    CatalogPage,
    PackageDescriptor,
    PackageGroup,
    PackageResolutionInfo,
    ResolvedPackageGroup,
};
use crate::utils::CommandExt;

#[derive(Debug, Clone, Serialize, Deserialize, PartialEq)]
pub struct Input {
    pub from: FlakeRef,
    #[serde(flatten)]
    _json: Value,
}

#[derive(Debug, Clone, Serialize, Deserialize, PartialEq)]
pub struct Registry {
    pub inputs: BTreeMap<String, Input>,
    #[serde(flatten)]
    _json: Value,
}

#[derive(Debug, Clone, PartialEq, Serialize /* , Deserialize implemented manually */)]
#[serde(untagged)]
pub enum LockedManifest {
    Catalog(LockedManifestCatalog),
    Pkgdb(LockedManifestPkgdb),
}

impl<'de> Deserialize<'de> for LockedManifest {
    fn deserialize<D>(deserializer: D) -> Result<LockedManifest, D::Error>
    where
        D: serde::Deserializer<'de>,
    {
        let value = Value::deserialize(deserializer)?;
        let version = value.get("lockfile-version").and_then(Value::as_u64);

        match version {
            Some(0) => Ok(LockedManifest::Pkgdb(LockedManifestPkgdb(value))),
            Some(1) => serde_json::from_value(value)
                .map(LockedManifest::Catalog)
                .map_err(serde::de::Error::custom),
            _ => Err(serde::de::Error::custom(
                "unsupported or missing 'lockfile-version'",
            )),
        }
    }
}

impl LockedManifest {
    /// Build a locked manifest
    ///
    /// If a gcroot_out_link_path is provided,
    /// the environment will be linked to that path and a gcroot will be created
    pub fn build(
        &self,
        pkgdb: &Path,
        gcroot_out_link_path: Option<&Path>,
        store_path: &Option<PathBuf>,
    ) -> Result<PathBuf, LockedManifestError> {
        let mut pkgdb_cmd = Command::new(pkgdb);
        pkgdb_cmd.arg("buildenv").arg(&self.to_string());

        if let Some(gcroot_out_link_path) = gcroot_out_link_path {
            pkgdb_cmd.args(["--out-link", &gcroot_out_link_path.to_string_lossy()]);
            if let Some(store_path) = store_path {
                pkgdb_cmd.args(["--store-path", &store_path.to_string_lossy()]);
            }
        }

        debug!("building environment with command: {}", pkgdb_cmd.display());

        let result: BuildEnvResult =
            serde_json::from_value(call_pkgdb(pkgdb_cmd).map_err(LockedManifestError::BuildEnv)?)
                .map_err(LockedManifestError::ParseBuildEnvOutput)?;

        Ok(PathBuf::from(result.store_path))
    }

    /// Build a container image from a locked manifest
    /// and write it to a provided sink.
    ///
    /// The sink can be e.g. a [File](std::fs::File), [Stdout](std::io::Stdout),
    /// or an internal buffer.
    pub fn build_container(&self, pkgdb: &Path) -> Result<ContainerBuilder, LockedManifestError> {
        let mut pkgdb_cmd = Command::new(pkgdb);
        pkgdb_cmd
            .arg("buildenv")
            .arg("--container")
            .arg(&self.to_string());

        debug!(
            "building container builder with command: {}",
            pkgdb_cmd.display()
        );
        let result: BuildEnvResult =
            serde_json::from_value(call_pkgdb(pkgdb_cmd).map_err(LockedManifestError::BuildEnv)?)
                .map_err(LockedManifestError::ParseBuildEnvOutput)?;

        let container_builder_path = PathBuf::from(result.store_path);

        Ok(ContainerBuilder::new(container_builder_path))
    }

    pub fn read_from_file(path: &CanonicalPath) -> Result<Self, LockedManifestError> {
        let contents = fs::read(path).map_err(LockedManifestError::ReadLockfile)?;
        serde_json::from_slice(&contents).map_err(LockedManifestError::ParseLockfile)
    }
}

impl ToString for LockedManifest {
    fn to_string(&self) -> String {
        serde_json::json!(self).to_string()
    }
}

#[derive(Debug, Clone, Serialize, Deserialize, PartialEq)]
#[cfg_attr(test, derive(proptest_derive::Arbitrary))]
pub struct LockedManifestCatalog {
    #[serde(rename = "lockfile-version")]
    pub version: Version<1>,
    /// original manifest that was locked
    pub manifest: TypedManifestCatalog,
    /// locked pacakges
    pub packages: Vec<LockedPackageCatalog>,
}

#[derive(Debug, Clone, Serialize, Deserialize, PartialEq)]
#[cfg_attr(test, derive(proptest_derive::Arbitrary))]
pub struct LockedPackageCatalog {
    // region: original fields from the service
    // These fields are copied from the generated struct.
    pub attr_path: String,
    pub broken: bool,
    pub derivation: String,
    pub description: Option<String>,
    pub install_id: String,
    pub license: Option<String>,
    pub locked_url: String,
    pub install_id: String,
    pub pname: String,
    pub rev: String,
    pub rev_count: i64,
    #[cfg_attr(test, proptest(strategy = "crate::utils::proptest_chrono_strategy()"))]
    pub rev_date: chrono::DateTime<chrono::offset::Utc>,
    #[cfg_attr(test, proptest(strategy = "crate::utils::proptest_chrono_strategy()"))]
    pub scrape_date: chrono::DateTime<chrono::offset::Utc>,
    pub stabilities: Option<Vec<String>>,
    pub unfree: Option<bool>,
    pub version: String,
    pub outputs_to_install: Option<Vec<String>>,
    // endregion

    // region: converted fields
    pub outputs: Option<BTreeMap<String, String>>,
    // endregion

    // region: added fields
    pub system: System,
    pub group: String,
    pub priority: usize,
    pub optional: bool,
    // endregion
}

impl LockedPackageCatalog {
    /// Construct a [LockedPackageCatalog] from a [ManifestPackageDescriptor],
    /// the resolved [catalog::PackageResolutionInfo], and corresponding [System].
    ///
    /// There may be more validation/parsing we could do here in the future.
    pub fn from_parts(
        package: catalog::PackageResolutionInfo,
        descriptor: ManifestPackageDescriptor,
        system: System,
    ) -> Self {
        // unpack package to avoid missing new fields
        let catalog::PackageResolutionInfo {
            attr_path,
            broken,
            derivation,
            description,
            install_id,
            license,
            locked_url,
            name,
            outputs,
            outputs_to_install,
            pname,
            rev,
            rev_count,
            rev_date,
            scrape_date,
            stabilities,
            unfree,
            version,
        } = package;

        let outputs = outputs.map(|outputs| {
            outputs
                .into_iter()
                .map(|output| (output.name, output.store_path))
                .collect()
        });

        let priority = descriptor.priority.unwrap_or(DEFAULT_PRIORITY);
        let group = descriptor
            .pkg_group
            .as_deref()
            .unwrap_or(DEFAULT_GROUP_NAME)
            .to_string();
        let optional = descriptor.optional;
        let install_id = name;

        LockedPackageCatalog {
            attr_path,
            broken,
            derivation,
            description,
            install_id,
            license,
            locked_url,
            outputs,
            outputs_to_install,
            pname,
            rev,
            rev_count,
            rev_date,
            scrape_date,
            stabilities,
            unfree,
            version,
            system,
            priority,
            group,
            optional,
            install_id,
        }
    }
}

#[derive(Debug, Clone, Serialize, Deserialize)]
struct LockedGroup {
    /// name of the group
    name: String,
    /// system this group provides packages for
    system: System,
    /// [CatalogPage] that was selected to fulfill this group
    ///
    /// If resolution of a group provides multiple pages,
    /// a single page is selected based on cross group constraints.
    /// By default this is the latest page that provides packages
    /// for all requested systems.
    page: CatalogPage,
}

impl LockedManifestCatalog {
    /// Convert a locked manifest to a list of installed packages for a given system
    /// in a format shared with the pkgdb based locked manifest.
    pub fn list_packages(&self, system: &System) -> Vec<InstalledPackage> {
        self.packages
            .iter()
            .filter(|package| &package.system == system)
            .map(|package| {
                let priority = self
                    .manifest
                    .install
                    .iter()
                    .find(|(install_id, _)| install_id == &&package.install_id)
                    .and_then(|(_, descriptor)| descriptor.priority);

                let package = package.clone();

                InstalledPackage {
<<<<<<< HEAD
                    name: package.install_id,
=======
                    install_id: package.install_id,
>>>>>>> 35f8808e
                    rel_path: package.attr_path,
                    info: PackageInfo {
                        description: package.description,
                        broken: package.broken,
                        license: package.license,
                        pname: package.pname,
                        unfree: package.unfree,
                        version: Some(package.version),
                    },
                    priority,
                }
            })
            .collect()
    }

    /// Produce a lockfile for a given manifest using the catalog service.
    ///
    /// If a seed lockfile is provided, packages that are already locked
    /// will constrain the resolution.
    pub async fn lock_manifest(
        manifest: &TypedManifestCatalog,
        seed_lockfile: Option<&LockedManifestCatalog>,
        client: &impl catalog::ClientTrait,
    ) -> Result<LockedManifestCatalog, LockedManifestError> {
        let groups = Self::collect_package_groups(manifest, seed_lockfile).collect();

        // lock existing packages

        let resolved = client
            .resolve(groups)
            .await
            .map_err(LockedManifestError::CatalogResolve)?;

        let locked_packages = Self::locked_packages_from_resolution(manifest, resolved)?.collect();

        let lockfile = LockedManifestCatalog {
            version: Version::<1>,
            manifest: manifest.clone(),
            packages: locked_packages,
        };

        Ok(lockfile)
    }

    /// Transform a lockfile into a mapping  that is easier to query:
    /// Lockfile -> { (package, system): locked package }
    fn make_seed_mapping(
        seed: &LockedManifestCatalog,
    ) -> HashMap<(&ManifestPackageDescriptor, &System), &LockedPackageCatalog> {
        seed.packages
            .iter()
            .filter_map(|package| {
                let system = &package.system;
                let manifest = seed.manifest.install.get(&package.install_id)?;
                Some(((manifest, system), package))
            })
            .collect()
    }

    /// Creates package groups from a flat map of install descriptors
    ///
    /// A group is created for each unique combination of (descriptor.package_group ｘ descriptor.system).
    /// Each group contains a list of package descriptors that belong to that group.
    ///
    /// `seed_lockfile` is used to provide existing derivations for packages that are already locked,
    /// e.g. by a previous lockfile.
    /// These packages are used to constrain the resolution.
    /// If a package in `manifest` does not have a corresponding package in `seed_lockfile`,
    /// that package will be unconstrained, allowing a first install.
    fn collect_package_groups<'manifest>(
        manifest: &'manifest TypedManifestCatalog,
        seed_lockfile: Option<&LockedManifestCatalog>,
    ) -> impl Iterator<Item = PackageGroup> + 'manifest {
        let seed_locked_packages = seed_lockfile.map_or_else(HashMap::new, Self::make_seed_mapping);

        // Using a btree map to ensure consistent ordering
        let mut map = BTreeMap::new();

        let default_systems = &manifest.options.systems;

        for (install_id, manifest_descriptor) in manifest.install.iter() {
            let resolved_descriptor = PackageDescriptor {
                install_id: install_id.clone(),
                attr_path: manifest_descriptor.pkg_path.clone(),
                derivation: None,
                version: manifest_descriptor.version.clone(),
                allow_pre_releases: manifest.options.semver.prefer_pre_releases,
            };

            let group = manifest_descriptor
                .pkg_group
                .as_deref()
                .unwrap_or(DEFAULT_GROUP_NAME);

            let descriptor_systems = manifest_descriptor
                .systems
                .as_ref()
                .unwrap_or(default_systems);

            for system in descriptor_systems {
                let resolved_group = map.entry((group, system)).or_insert_with(|| PackageGroup {
                    descriptors: Vec::new(),
                    name: group.to_string(),
                    system: system.clone(),
                });

                // If the package was just added to the manifest, it will be missing in the seed,
                // which is derived from the _previous_ lockfile.
                // In this case, the derivation will be None, and the package will be unconstrained.
                let locked_derivation = seed_locked_packages
                    .get(&(manifest_descriptor, system))
                    .map(|p| p.derivation.clone());

                let mut resolved_descriptor = resolved_descriptor.clone();
                resolved_descriptor.derivation = locked_derivation;

                resolved_group.descriptors.push(resolved_descriptor);
            }
        }

        map.into_values()
    }

    /// Convert resolution results into a list of locked packages
    ///
    /// * Flattens `Group(Page(PackageResolutionInfo+)+)` into `LockedPackageCatalog+`
    /// * Adds a `system` field to each locked package.
    /// * Converts [serde_json::Value] based `outputs` and `outputs_to_install` fields
    /// into [`IndexMap<String, String>`] and [`Vec<String>`] respectively.
    ///
    /// TODO: handle results from multiple pages
    ///       currently there is no api to request packages from specific pages
    /// TODO: handle json value conversion earlier in the shim (or the upstream spec)
    fn locked_packages_from_resolution<'manifest>(
        manifest: &'manifest TypedManifestCatalog,
        groups: impl IntoIterator<Item = ResolvedPackageGroup> + 'manifest,
    ) -> Result<impl Iterator<Item = LockedPackageCatalog> + 'manifest, LockedManifestError> {
        // For each group, extract the first page and its system.
        // Error if the first page doesn't contain any packages.
        let first_pages: Vec<(Vec<PackageResolutionInfo>, String)> = groups
            .into_iter()
            .map(|group| {
                group
                    .pages
                    .into_iter()
                    .take(1)
                    .map(|page| {
                        page.packages
                            .map(|packages| (packages, group.system.clone()))
                    })
                    .next()
                    .flatten()
                    .ok_or(LockedManifestError::NoPackagesOnFirstPage)
            })
            .collect::<Result<Vec<_>, _>>()?;

        // Flatten packages from all the groups into a single iterator
        let infos = first_pages.into_iter().flat_map(|(packages, system)| {
            packages
                .into_iter()
                .map(move |package| (package, system.clone()))
        });

        Ok(infos.filter_map(|(package, system)| {
            let Some(descriptor) = manifest.install.get(&package.install_id).cloned() else {
                debug!(
                    "Package {} is not in the manifest, skipping",
                    package.install_id
                );
                return None;
            };

            // unpack package to avoid missing new fields
            Some(LockedPackageCatalog::from_parts(
                package, descriptor, system,
            ))
        }))
    }
}

#[derive(Debug, Clone, Serialize, Deserialize, PartialEq)]
pub struct LockedManifestPkgdb(Value);

// region: pkgdb lockfile operations

impl LockedManifestPkgdb {
    /// Use pkgdb to lock a manifest
    ///
    /// `existing_lockfile_path` can be either the global lock or an environment's
    /// lockfile
    pub fn lock_manifest(
        pkgdb: &Path,
        manifest_path: &Path,
        existing_lockfile_path: &CanonicalPath,
        global_manifest_path: &Path,
    ) -> Result<Self, LockedManifestError> {
        let canonical_manifest_path =
            CanonicalPath::new(manifest_path).map_err(LockedManifestError::BadManifestPath)?;

        let mut pkgdb_cmd = Command::new(pkgdb);
        pkgdb_cmd
            .args(["manifest", "lock"])
            .arg("--ga-registry")
            .arg("--global-manifest")
            .arg(global_manifest_path)
            .arg("--manifest")
            .arg(canonical_manifest_path)
            .arg("--lockfile")
            .arg(existing_lockfile_path);

        debug!("locking manifest with command: {}", pkgdb_cmd.display());
        call_pkgdb(pkgdb_cmd)
            .map_err(LockedManifestError::LockManifest)
            .map(Self)
    }

    /// Wrapper around `pkgdb update`
    ///
    /// lockfile_path does not need to exist
    /// TODO: lockfile_path should probably be an Option<CanonicalPath>
    pub fn update_manifest(
        flox: &Flox,
        manifest_path: Option<impl AsRef<Path>>,
        lockfile_path: impl AsRef<Path>,
        inputs: Vec<String>,
    ) -> Result<UpdateResult, LockedManifestError> {
        let lockfile_path = lockfile_path.as_ref();
        let maybe_lockfile = if lockfile_path.exists() {
            debug!("found existing lockfile: {}", lockfile_path.display());
            Some(lockfile_path)
        } else {
            debug!("no existing lockfile found");
            None
        };

        let mut pkgdb_cmd = Command::new(Path::new(&*PKGDB_BIN));
        pkgdb_cmd
            .args(["manifest", "update"])
            .arg("--ga-registry")
            .arg("--global-manifest")
            .arg(global_manifest_path(flox));
        // Optionally add --manifest argument
        if let Some(manifest) = manifest_path {
            pkgdb_cmd.arg("--manifest").arg(manifest.as_ref());
        }
        // Add --lockfile argument if lockfile exists, and parse the old lockfile.
        let old_lockfile = maybe_lockfile
            .map(|lf_path| {
                let canonical_lockfile_path =
                    CanonicalPath::new(lf_path).map_err(LockedManifestError::BadLockfilePath)?;
                pkgdb_cmd.arg("--lockfile").arg(&canonical_lockfile_path);
                LockedManifest::read_from_file(&canonical_lockfile_path)
            })
            .transpose()?;

        // ensure the current lockfile is a Pkgdb lockfile
        let old_lockfile = match old_lockfile {
            Some(LockedManifest::Catalog(_)) => {
                return Err(LockedManifestError::UnsupportedLockfileForUpdate);
            },
            Some(LockedManifest::Pkgdb(locked)) => Some(locked),
            None => None,
        };

        pkgdb_cmd.args(inputs);

        debug!("updating lockfile with command: {}", pkgdb_cmd.display());
        let lockfile: LockedManifestPkgdb =
            LockedManifestPkgdb(call_pkgdb(pkgdb_cmd).map_err(LockedManifestError::UpdateFailed)?);

        Ok(UpdateResult {
            new_lockfile: lockfile,
            old_lockfile,
            store_path: None,
        })
    }

    /// Update global manifest lockfile and write it.
    pub fn update_global_manifest(
        flox: &Flox,
        inputs: Vec<String>,
    ) -> Result<UpdateResult, LockedManifestError> {
        let lockfile_path = global_manifest_lockfile_path(flox);
        let UpdateResult {
            new_lockfile,
            old_lockfile,
            store_path,
        } = Self::update_manifest(flox, None::<PathBuf>, &lockfile_path, inputs)?;

        debug!("writing lockfile to {}", lockfile_path.display());
        std::fs::write(
            lockfile_path,
            serde_json::to_string_pretty(&new_lockfile)
                .map_err(LockedManifestError::SerializeGlobalLockfile)?,
        )
        .map_err(LockedManifestError::WriteGlobalLockfile)?;
        Ok(UpdateResult {
            new_lockfile,
            old_lockfile,
            store_path,
        })
    }

    /// Creates the global lockfile if it doesn't exist and returns its path.
    pub fn ensure_global_lockfile(flox: &Flox) -> Result<PathBuf, LockedManifestError> {
        let global_lockfile_path = global_manifest_lockfile_path(flox);
        if !global_lockfile_path.exists() {
            debug!("Global lockfile does not exist, updating to create one");
            Self::update_global_manifest(flox, vec![])?;
        }
        Ok(global_lockfile_path)
    }

    /// Check the integrity of a lockfile using `pkgdb manifest check`
    pub fn check_lockfile(
        path: &CanonicalPath,
    ) -> Result<Vec<LockfileCheckWarning>, LockedManifestError> {
        let mut pkgdb_cmd = Command::new(Path::new(&*PKGDB_BIN));
        pkgdb_cmd
            .args(["manifest", "check"])
            .arg("--lockfile")
            .arg(path.as_os_str());

        debug!("checking lockfile with command: {}", pkgdb_cmd.display());

        let value = call_pkgdb(pkgdb_cmd).map_err(LockedManifestError::CheckLockfile)?;
        let warnings: Vec<LockfileCheckWarning> =
            serde_json::from_value(value).map_err(LockedManifestError::ParseCheckWarnings)?;

        Ok(warnings)
    }
}

/// An environment (or global) pkgdb lockfile.
///
/// **DEPRECATED**: pkgdb lockfiles are being phased out
/// in favor of catalog lockfiles.
/// Since catalog backed lockfiles are managed within the CLI,
/// [LockedManifestCatalog] provides a typed interface directly,
/// hence there is no catalog equivalent of this type.
///
/// This struct is meant **for reading only**.
///
/// It serves as a typed representation of the lockfile json produced by pkgdb.
/// Parsing of the lockfile is done in [TypedLockedManifest::try_from]
/// and should be as late as possible.
/// Where possible, use the opaque [LockedManifest] instead of this struct
/// to avoid incompatibility issues with the authoritative definition in C++.
///
/// In the optimal case the lockfile schema can be inferred from a common
/// or `pkgdb`-defined schema.
///
/// This struct is used as the format to communicate with pkgdb.
/// Many pkgdb commands will need to pass some of the information in the
/// lockfile through to Rust.
///
/// And some commands (i.e. `list`) will need to read lockfiles
/// to get information about the environment without having to call `pkgdb`.
///
/// Although we could selectively pass fields through,
/// I'm hoping it will be easier to parse the entirety of the lockfile in Rust,
/// rather than defining a separate set of fields for each different pkgdb
/// command.
#[derive(Debug, Clone, Deserialize, PartialEq)]
pub struct TypedLockedManifestPkgdb {
    #[serde(rename = "lockfile-version")]
    lockfile_version: Version<0>,
    packages: BTreeMap<System, BTreeMap<String, Option<LockedPackagePkgdb>>>,
    registry: Registry,
}

#[derive(Debug, Clone, Deserialize, PartialEq)]
struct LockedPackagePkgdb {
    info: PackageInfo,
    #[serde(rename = "attr-path")]
    abs_path: Vec<String>,
    priority: usize,
}

impl LockedPackagePkgdb {
    pub fn rel_path(&self) -> String {
        self.abs_path
            .iter()
            .skip(2)
            .cloned()
            .collect::<Vec<_>>()
            .join(".")
    }
}

#[derive(Debug, Clone, Deserialize, PartialEq)]
pub struct PackageInfo {
    pub description: Option<String>,
    pub broken: bool,
    pub license: Option<String>,
    pub pname: String,
    pub unfree: Option<bool>,
    pub version: Option<String>,
}

impl TryFrom<LockedManifestPkgdb> for TypedLockedManifestPkgdb {
    type Error = LockedManifestError;

    fn try_from(value: LockedManifestPkgdb) -> Result<Self, Self::Error> {
        serde_json::from_value(value.0).map_err(LockedManifestError::ParseLockedManifest)
    }
}

impl TypedLockedManifestPkgdb {
    pub fn registry(&self) -> &Registry {
        &self.registry
    }

    /// List all packages in the locked manifest for a given system
    pub fn list_packages(&self, system: &System) -> Vec<InstalledPackage> {
        let mut packages = vec![];
        if let Some(system_packages) = self.packages.get(system) {
            for (name, locked_package) in system_packages {
                if let Some(locked_package) = locked_package {
                    packages.push(InstalledPackage {
                        install_id: name.clone(),
                        rel_path: locked_package.rel_path(),
                        info: locked_package.info.clone(),
                        priority: Some(locked_package.priority),
                    });
                };
            }
        }
        packages
    }
}

// endregion

// TODO: consider dropping this in favor of mapping to [LockedPackageCatalog]?
/// A locked package with additionally derived attributes
pub struct InstalledPackage {
    pub install_id: String,
    pub rel_path: String,
    pub info: PackageInfo,
    pub priority: Option<usize>,
}

#[derive(Debug, Error)]
pub enum LockedManifestError {
    #[error("failed to resolve packages")]
    CatalogResolve(#[from] catalog::ResolveError),
    #[error("didn't find a first catalog page with packages")]
    NoPackagesOnFirstPage,
    #[error("failed to lock manifest")]
    LockManifest(#[source] CallPkgDbError),
    #[error("failed to check lockfile")]
    CheckLockfile(#[source] CallPkgDbError),
    #[error("failed to build environment")]
    BuildEnv(#[source] CallPkgDbError),
    #[error("failed to parse check warnings")]
    ParseCheckWarnings(#[source] serde_json::Error),
    #[error("package is unsupported for this sytem")]
    UnsupportedPackageWithDocLink(#[source] CallPkgDbError),
    #[error("failed to build container builder")]
    CallContainerBuilder(#[source] std::io::Error),
    #[error("failed to write container builder to sink")]
    WriteContainer(#[source] std::io::Error),
    #[error("failed to parse buildenv output")]
    ParseBuildEnvOutput(#[source] serde_json::Error),
    #[error("failed to update environment")]
    UpdateFailed(#[source] CallPkgDbError),
    #[error(transparent)]
    BadManifestPath(CanonicalizeError),
    #[error(transparent)]
    BadLockfilePath(CanonicalizeError),
    #[error("could not open manifest file")]
    ReadLockfile(#[source] std::io::Error),
    /// when parsing the contents of a lockfile into a [LockedManifest]
    #[error("could not parse lockfile")]
    ParseLockfile(#[source] serde_json::Error),
    /// when parsing a [LockedManifest] into a [TypedLockedManifest]
    #[error("failed to parse contents of locked manifest")]
    ParseLockedManifest(#[source] serde_json::Error),
    #[error("could not serialize global lockfile")]
    SerializeGlobalLockfile(#[source] serde_json::Error),
    #[error("could not write global lockfile")]
    WriteGlobalLockfile(#[source] std::io::Error),

    #[error("Catalog lockfile does not support update")]
    UnsupportedLockfileForUpdate,
}

/// A warning produced by `pkgdb manifest check`
#[derive(Debug, Clone, Deserialize, PartialEq)]
pub struct LockfileCheckWarning {
    pub package: String,
    pub message: String,
}

#[cfg(test)]
mod tests {
    use std::collections::HashMap;

    use catalog_api_v1::types::Output;
    use indoc::indoc;
    use once_cell::sync::Lazy;
    use pretty_assertions::assert_eq;

    use self::catalog::PackageResolutionInfo;
    use super::*;
    use crate::models::manifest::{RawManifest, TypedManifest};

    /// Validate that the parser for the locked manifest can handle null values
    /// for the `version`, `license`, and `description` fields.
    #[test]
    fn locked_package_tolerates_null_values() {
        let locked_packages =
            serde_json::from_value::<HashMap<String, LockedPackagePkgdb>>(serde_json::json!({
                    "complete": {
                        "info": {
                            "description": "A package",
                            "broken": false,
                            "license": "MIT",
                            "pname": "package1",
                            "unfree": false,
                            "version": "1.0.0"
                        },
                        "attr-path": ["package1"],
                        "priority": 0
                    },
                    "missing_version": {
                        "info": {
                            "description": "Another package",
                            "broken": false,
                            "license": "MIT",
                            "pname": "package2",
                            "unfree": false,
                            "version": null
                        },
                        "attr-path": ["package2"],
                        "priority": 0
                    },
                    "missing_license": {
                        "info": {
                            "description": "Another package",
                            "broken": false,
                            "license": null,
                            "pname": "package3",
                            "unfree": false,
                            "version": "1.0.0"
                        },
                        "attr-path": ["package3"],
                        "priority": 0
                    },
                    "missing_description": {
                        "info": {
                            "description": null,
                            "broken": false,
                            "license": "MIT",
                            "pname": "package4",
                            "unfree": false,
                            "version": "1.0.0"
                        },
                        "attr-path": ["package4"],
                        "priority": 0
                    },
            }))
            .unwrap();

        assert_eq!(
            locked_packages["complete"].info.version.as_deref(),
            Some("1.0.0")
        );
        assert_eq!(
            locked_packages["complete"].info.license.as_deref(),
            Some("MIT")
        );
        assert_eq!(
            locked_packages["complete"].info.description.as_deref(),
            Some("A package")
        );

        assert_eq!(
            locked_packages["missing_version"].info.version.as_deref(),
            None
        );
        assert_eq!(
            locked_packages["missing_license"].info.license.as_deref(),
            None
        );
        assert_eq!(
            locked_packages["missing_description"]
                .info
                .description
                .as_deref(),
            None
        );
    }

    static TEST_RAW_MANIFEST: Lazy<RawManifest> = Lazy::new(|| {
        indoc! {r#"
          version = 1

          [install]
<<<<<<< HEAD
          hello.pkg-path = "hello"
          hello.pkg-group = "group"
=======
          hello_install_id.pkg-path = "hello"
          hello_install_id.package-group = "group"
>>>>>>> 35f8808e

          [options]
          systems = ["system"]
        "#}
        .parse()
        .unwrap()
    });

    static TEST_TYPED_MANIFEST: Lazy<TypedManifestCatalog> = Lazy::new(|| {
        let typed = TEST_RAW_MANIFEST.to_typed().unwrap();
        match typed {
            TypedManifest::Catalog(manifest) => *manifest,
            _ => panic!("Expected a catalog manifest"),
        }
    });

    static TEST_RESOLUTION_PARAMS: Lazy<Vec<PackageGroup>> = Lazy::new(|| {
        vec![PackageGroup {
            name: "group".to_string(),
            system: "system".to_string(),
            descriptors: vec![PackageDescriptor {
                install_id: "hello_install_id".to_string(),
                attr_path: "hello".to_string(),
                derivation: None,
                version: None,
                allow_pre_releases: None,
            }],
        }]
    });

    static TEST_RESOLUTION_RESPONSE: Lazy<Vec<ResolvedPackageGroup>> = Lazy::new(|| {
        vec![ResolvedPackageGroup {
            system: "system".to_string(),
            pages: vec![CatalogPage {
                page: 1,
                url: "url".to_string(),
                packages: Some(vec![PackageResolutionInfo {
                    attr_path: "hello".to_string(),
                    broken: false,
                    derivation: "derivation".to_string(),
                    description: Some("description".to_string()),
                    install_id: "hello_install_id".to_string(),
                    license: Some("license".to_string()),
                    locked_url: "locked_url".to_string(),
                    name: "hello".to_string(),
                    outputs: Some(vec![Output {
                        name: "name".to_string(),
                        store_path: "store_path".to_string(),
                    }]),
                    outputs_to_install: Some(vec!["name".to_string()]),
                    pname: "pname".to_string(),
                    rev: "rev".to_string(),
                    rev_count: 1,
                    rev_date: chrono::DateTime::parse_from_rfc3339("2021-08-31T00:00:00Z")
                        .unwrap()
                        .with_timezone(&chrono::offset::Utc),
                    scrape_date: chrono::DateTime::parse_from_rfc3339("2021-08-31T00:00:00Z")
                        .unwrap()
                        .with_timezone(&chrono::offset::Utc),
                    stabilities: Some(vec!["stability".to_string()]),
                    unfree: Some(false),
                    version: "version".to_string(),
                }]),
            }],
            name: "group".to_string(),
        }]
    });

    static TEST_LOCKED_MANIFEST: Lazy<LockedManifest> = Lazy::new(|| {
        LockedManifest::Catalog(LockedManifestCatalog {
            version: Version::<1>,
            manifest: TEST_TYPED_MANIFEST.clone(),
            packages: vec![LockedPackageCatalog {
                attr_path: "hello".to_string(),
                broken: false,
                derivation: "derivation".to_string(),
                description: Some("description".to_string()),
                install_id: "hello_install_id".to_string(),
                license: Some("license".to_string()),
                locked_url: "locked_url".to_string(),
<<<<<<< HEAD
                install_id: "hello".to_string(),
                outputs: vec![("name".to_string(), "store_path".to_string())]
                    .into_iter()
                    .collect(),
                outputs_to_install: vec!["name".to_string()],
=======
                name: "hello".to_string(),
                outputs: Some(
                    vec![("name".to_string(), "store_path".to_string())]
                        .into_iter()
                        .collect(),
                ),
                outputs_to_install: Some(vec!["name".to_string()]),
>>>>>>> 35f8808e
                pname: "pname".to_string(),
                rev: "rev".to_string(),
                rev_count: 1,
                rev_date: chrono::DateTime::parse_from_rfc3339("2021-08-31T00:00:00Z")
                    .unwrap()
                    .with_timezone(&chrono::offset::Utc),
                scrape_date: chrono::DateTime::parse_from_rfc3339("2021-08-31T00:00:00Z")
                    .unwrap()
                    .with_timezone(&chrono::offset::Utc),
                stabilities: Some(vec!["stability".to_string()]),
                unfree: Some(false),
                version: "version".to_string(),
                system: "system".to_string(),
                group: "group".to_string(),
                priority: 5,
                optional: false,
            }],
        })
    });

    #[test]
    fn make_params_smoke() {
        let manifest = &*TEST_TYPED_MANIFEST;

        let params =
            LockedManifestCatalog::collect_package_groups(manifest, None).collect::<Vec<_>>();
        assert_eq!(&params, &*TEST_RESOLUTION_PARAMS);
    }

    /// When `options.systems` defines multiple systems,
    /// request groups for each system separately.
    #[test]
    fn make_params_multiple_systems() {
        let manifest_str = indoc! {r#"
            version = 1

            [install]
            vim.pkg-path = "vim"
            emacs.pkg-path = "emacs"

            [options]
            systems = ["system1", "system2"]
        "#};
        let manifest = toml::from_str(manifest_str).unwrap();

        let expected_params = vec![
            PackageGroup {
                name: DEFAULT_GROUP_NAME.to_string(),
                system: "system1".to_string(),
                descriptors: vec![
                    PackageDescriptor {
                        allow_pre_releases: None,
                        attr_path: "emacs".to_string(),
                        derivation: None,
                        install_id: "emacs".to_string(),
                        version: None,
                    },
                    PackageDescriptor {
                        allow_pre_releases: None,
                        attr_path: "vim".to_string(),
                        derivation: None,
                        install_id: "vim".to_string(),
                        version: None,
                    },
                ],
            },
            PackageGroup {
                name: DEFAULT_GROUP_NAME.to_string(),
                system: "system2".to_string(),
                descriptors: vec![
                    PackageDescriptor {
                        allow_pre_releases: None,
                        attr_path: "emacs".to_string(),
                        derivation: None,
                        install_id: "emacs".to_string(),
                        version: None,
                    },
                    PackageDescriptor {
                        allow_pre_releases: None,
                        attr_path: "vim".to_string(),
                        derivation: None,
                        install_id: "vim".to_string(),
                        version: None,
                    },
                ],
            },
        ];

        let actual_params =
            LockedManifestCatalog::collect_package_groups(&manifest, None).collect::<Vec<_>>();

        assert_eq!(actual_params, expected_params);
    }

    /// When `options.systems` defines multiple systems,
    /// request groups for each system separately.
    /// If a package specifies systems, use those instead.
    #[test]
    fn make_params_limit_systems() {
        let manifest_str = indoc! {r#"
            version = 1

            [install]
            vim.pkg-path = "vim"
            emacs.pkg-path = "emacs"
            emacs.systems = ["system1"]

            [options]
            systems = ["system1", "system2"]
        "#};
        let manifest = toml::from_str(manifest_str).unwrap();

        let expected_params = vec![
            PackageGroup {
                name: DEFAULT_GROUP_NAME.to_string(),
                system: "system1".to_string(),
                descriptors: vec![
                    PackageDescriptor {
                        allow_pre_releases: None,
                        attr_path: "emacs".to_string(),
                        install_id: "emacs".to_string(),
                        derivation: None,
                        version: None,
                    },
                    PackageDescriptor {
                        allow_pre_releases: None,
                        attr_path: "vim".to_string(),
                        derivation: None,
                        install_id: "vim".to_string(),
                        version: None,
                    },
                ],
            },
            PackageGroup {
                name: DEFAULT_GROUP_NAME.to_string(),
                system: "system2".to_string(),
                descriptors: vec![PackageDescriptor {
                    allow_pre_releases: None,
                    attr_path: "vim".to_string(),
                    derivation: None,
                    install_id: "vim".to_string(),
                    version: None,
                }],
            },
        ];

        let actual_params =
            LockedManifestCatalog::collect_package_groups(&manifest, None).collect::<Vec<_>>();

        assert_eq!(actual_params, expected_params);
    }

    /// If a package specifies a system not in `options.systems`,
    /// use those instead.
    #[test]
    fn make_params_override_systems() {
        let manifest_str = indoc! {r#"
            version = 1

            [install]
            vim.pkg-path = "vim"
            emacs.pkg-path = "emacs"
            emacs.systems = ["system2"]

            [options]
            systems = ["system1",]
        "#};
        let manifest = toml::from_str(manifest_str).unwrap();

        let expected_params = vec![
            PackageGroup {
                name: DEFAULT_GROUP_NAME.to_string(),
                system: "system1".to_string(),
                descriptors: vec![PackageDescriptor {
                    allow_pre_releases: None,
                    attr_path: "vim".to_string(),
                    derivation: None,
                    install_id: "vim".to_string(),
                    version: None,
                }],
            },
            PackageGroup {
                name: DEFAULT_GROUP_NAME.to_string(),
                system: "system2".to_string(),
                descriptors: vec![PackageDescriptor {
                    allow_pre_releases: None,
                    attr_path: "emacs".to_string(),
                    derivation: None,
                    install_id: "emacs".to_string(),
                    version: None,
                }],
            },
        ];

        let actual_params =
            LockedManifestCatalog::collect_package_groups(&manifest, None).collect::<Vec<_>>();

        assert_eq!(actual_params, expected_params);
    }

    /// If packages specify different groups,
    /// create request groups for each group.
    #[test]
    fn make_params_groups() {
        let manifest_str = indoc! {r#"
            version = 1

            [install]
            vim.pkg-path = "vim"
            vim.pkg-group = "group1"

            emacs.pkg-path = "emacs"
            emacs.pkg-group = "group2"

            [options]
            systems = ["system"]
        "#};

        let manifest = toml::from_str(manifest_str).unwrap();

        let expected_params = vec![
            PackageGroup {
                name: "group1".to_string(),
                system: "system".to_string(),
                descriptors: vec![PackageDescriptor {
                    allow_pre_releases: None,
                    attr_path: "vim".to_string(),
                    derivation: None,
                    install_id: "vim".to_string(),
                    version: None,
                }],
            },
            PackageGroup {
                name: "group2".to_string(),
                system: "system".to_string(),
                descriptors: vec![PackageDescriptor {
                    allow_pre_releases: None,
                    attr_path: "emacs".to_string(),
                    derivation: None,
                    install_id: "emacs".to_string(),
                    version: None,
                }],
            },
        ];

        let actual_params =
            LockedManifestCatalog::collect_package_groups(&manifest, None).collect::<Vec<_>>();

        assert_eq!(actual_params, expected_params);
    }

    /// If a seed mapping is provided, use the derivations from the seed where possible
    #[test]
    fn make_params_seeded() {
        let mut manifest = TEST_TYPED_MANIFEST.clone();

        // Add a package to the manifest that is not already locked
        manifest
            .install
            .insert("unlocked".to_string(), ManifestPackageDescriptor {
                pkg_path: "unlocked".to_string(),
                pkg_group: Some("group".to_string()),
                systems: None,
                version: None,
                priority: None,
                optional: false,
            });

        let LockedManifest::Catalog(seed) = &*TEST_LOCKED_MANIFEST else {
            panic!("Expected a catalog lockfile");
        };

        let actual_params = LockedManifestCatalog::collect_package_groups(&manifest, Some(seed))
            .collect::<Vec<_>>();

        let expected_params = vec![PackageGroup {
            name: "group".to_string(),
            system: "system".to_string(),
            descriptors: vec![
                // 'hello' was already locked, so it should have a derivation
                PackageDescriptor {
                    allow_pre_releases: None,
                    attr_path: "hello".to_string(),
                    derivation: Some("derivation".to_string()),
                    install_id: "hello_install_id".to_string(),
                    version: None,
                },
                // The unlocked package should not have a derivation
                PackageDescriptor {
                    allow_pre_releases: None,
                    attr_path: "unlocked".to_string(),
                    derivation: None,
                    install_id: "unlocked".to_string(),
                    version: None,
                },
            ],
        }];

        assert_eq!(actual_params, expected_params);
    }

    #[test]
    fn ungroup_response() {
        let groups = vec![ResolvedPackageGroup {
            system: "system".to_string(),
            pages: vec![CatalogPage {
                page: 1,
                url: "url".to_string(),
                packages: Some(vec![PackageResolutionInfo {
                    attr_path: "hello".to_string(),
                    broken: false,
                    derivation: "derivation".to_string(),
                    description: Some("description".to_string()),
                    install_id: "hello_install_id".to_string(),
                    license: Some("license".to_string()),
                    locked_url: "locked_url".to_string(),
                    name: "hello".to_string(),
                    outputs: Some(vec![Output {
                        name: "name".to_string(),
                        store_path: "store_path".to_string(),
                    }]),
                    outputs_to_install: Some(vec!["name".to_string()]),
                    pname: "pname".to_string(),
                    rev: "rev".to_string(),
                    rev_count: 1,
                    rev_date: chrono::DateTime::parse_from_rfc3339("2021-08-31T00:00:00Z")
                        .unwrap()
                        .with_timezone(&chrono::offset::Utc),
                    scrape_date: chrono::DateTime::parse_from_rfc3339("2021-08-31T00:00:00Z")
                        .unwrap()
                        .with_timezone(&chrono::offset::Utc),
                    stabilities: Some(vec!["stability".to_string()]),
                    unfree: Some(false),
                    version: "version".to_string(),
                }]),
            }],
            name: "group".to_string(),
        }];

        let manifest = &*TEST_TYPED_MANIFEST;

        let locked_packages =
            LockedManifestCatalog::locked_packages_from_resolution(manifest, groups.clone())
                .unwrap()
                .collect::<Vec<_>>();

        assert_eq!(locked_packages.len(), 1);
        assert_eq!(
            &locked_packages[0],
            &LockedPackageCatalog::from_parts(
                groups[0].pages[0].packages.as_ref().unwrap()[0].clone(),
                manifest
                    .install
                    .get(&groups[0].pages[0].packages.as_ref().unwrap()[0].install_id)
                    .unwrap()
                    .clone(),
                groups[0].system.clone()
            )
        );
    }

    #[tokio::test]
    async fn test_locking_1() {
        let manifest = &*TEST_TYPED_MANIFEST;

        let mut client = catalog::MockClient::new(None::<String>).unwrap();
        client.push_resolve_response(TEST_RESOLUTION_RESPONSE.clone());

        let locked_manifest = LockedManifestCatalog::lock_manifest(manifest, None, &client)
            .await
            .unwrap();
        assert_eq!(
            &LockedManifest::Catalog(locked_manifest),
            &*TEST_LOCKED_MANIFEST
        );
    }
}<|MERGE_RESOLUTION|>--- conflicted
+++ resolved
@@ -165,7 +165,7 @@
     pub install_id: String,
     pub license: Option<String>,
     pub locked_url: String,
-    pub install_id: String,
+    pub name: String,
     pub pname: String,
     pub rev: String,
     pub rev_count: i64,
@@ -237,7 +237,6 @@
             .unwrap_or(DEFAULT_GROUP_NAME)
             .to_string();
         let optional = descriptor.optional;
-        let install_id = name;
 
         LockedPackageCatalog {
             attr_path,
@@ -247,6 +246,7 @@
             install_id,
             license,
             locked_url,
+            name,
             outputs,
             outputs_to_install,
             pname,
@@ -261,7 +261,6 @@
             priority,
             group,
             optional,
-            install_id,
         }
     }
 }
@@ -299,11 +298,7 @@
                 let package = package.clone();
 
                 InstalledPackage {
-<<<<<<< HEAD
-                    name: package.install_id,
-=======
                     install_id: package.install_id,
->>>>>>> 35f8808e
                     rel_path: package.attr_path,
                     info: PackageInfo {
                         description: package.description,
@@ -904,13 +899,8 @@
           version = 1
 
           [install]
-<<<<<<< HEAD
-          hello.pkg-path = "hello"
-          hello.pkg-group = "group"
-=======
           hello_install_id.pkg-path = "hello"
-          hello_install_id.package-group = "group"
->>>>>>> 35f8808e
+          hello_install_id.pkg-group = "group"
 
           [options]
           systems = ["system"]
@@ -991,13 +981,6 @@
                 install_id: "hello_install_id".to_string(),
                 license: Some("license".to_string()),
                 locked_url: "locked_url".to_string(),
-<<<<<<< HEAD
-                install_id: "hello".to_string(),
-                outputs: vec![("name".to_string(), "store_path".to_string())]
-                    .into_iter()
-                    .collect(),
-                outputs_to_install: vec!["name".to_string()],
-=======
                 name: "hello".to_string(),
                 outputs: Some(
                     vec![("name".to_string(), "store_path".to_string())]
@@ -1005,7 +988,6 @@
                         .collect(),
                 ),
                 outputs_to_install: Some(vec!["name".to_string()]),
->>>>>>> 35f8808e
                 pname: "pname".to_string(),
                 rev: "rev".to_string(),
                 rev_count: 1,
