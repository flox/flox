use std::collections::VecDeque;
use std::num::NonZeroU32;
use std::path::Path;
use std::str::FromStr;
use std::sync::{Arc, Mutex};

use async_stream::try_stream;
use async_trait::async_trait;
use catalog_api_v1::types::{
    self as api_types,
    error as api_error,
    ErrorResponse,
    PackageInfoApiInput,
    PackageInfoCommonInput,
};
use catalog_api_v1::{Client as APIClient, Error as APIError, ResponseValue};
use enum_dispatch::enum_dispatch;
<<<<<<< HEAD
=======
use futures::stream::Stream;
use futures::{Future, TryStreamExt};
use reqwest::header::HeaderMap;
use reqwest::StatusCode;
>>>>>>> 07f4295b
use serde::{Deserialize, Serialize};
use thiserror::Error;

use crate::data::System;
use crate::models::search::{SearchResult, SearchResults};

pub const DEFAULT_CATALOG_URL: &str = "https://flox-catalog.flox.dev";
const NIXPKGS_CATALOG: &str = "nixpkgs";
pub const FLOX_CATALOG_MOCK_DATA_VAR: &str = "_FLOX_USE_CATALOG_MOCK";

type ResolvedGroups = Vec<ResolvedPackageGroup>;

// Arc allows you to push things into the client from outside the client if necessary
// Mutex allows you to share across threads (necessary because of tokio)
type MockField<T> = Arc<Mutex<T>>;

/// A generic response that can be turned into a [ResponseValue]. This is only necessary for
/// representing error responses.
// TODO: we can handle headers later if we need to
#[derive(Debug, Serialize, Deserialize)]
pub struct GenericResponse<T> {
    pub(crate) inner: T,
    pub(crate) status: u16,
}

impl<T> TryFrom<GenericResponse<T>> for ResponseValue<T> {
    type Error = MockDataError;

    fn try_from(value: GenericResponse<T>) -> Result<Self, Self::Error> {
        let status_code = StatusCode::from_u16(value.status)
            .map_err(|_| MockDataError::InvalidData("invalid status code".into()))?;
        let headers = HeaderMap::new();
        Ok(ResponseValue::new(value.inner, status_code, headers))
    }
}

#[derive(Debug, Serialize, Deserialize)]
#[serde(untagged)]
pub enum Response {
    Resolve(ResolvedGroups),
    // Note that this variant _also_ works for `flox show`/`package_versions` since they return
    // the same type
    Search(SearchResults),
    Error(GenericResponse<ErrorResponse>),
}

#[derive(Debug, Error)]
pub enum MockDataError {
    /// Failed to read the JSON file pointed at by the _FLOX_USE_CATALOG_MOCK var
    #[error("failed to read mock response file")]
    ReadMockFile(#[source] std::io::Error),
    /// Failed to parse the contents of the mock data file as JSON
    #[error("failed to parse mock data as JSON")]
    ParseJson(#[source] serde_json::Error),
    /// The data was parsed as JSON but it wasn't semantically valid
    #[error("invalid mocked data: {0}")]
    InvalidData(String),
}

/// Reads a list of mock responses from disk.
fn read_mock_responses(path: &impl AsRef<Path>) -> Result<VecDeque<Response>, MockDataError> {
    let mut responses = VecDeque::new();
    let contents = std::fs::read_to_string(path).map_err(MockDataError::ReadMockFile)?;
    let deserialized: Vec<Response> =
        serde_json::from_str(&contents).map_err(MockDataError::ParseJson)?;
    responses.extend(deserialized);
    Ok(responses)
}

/// Either a client for the actual catalog service,
/// or a mock client for testing.
#[derive(Debug)]
#[enum_dispatch(ClientTrait)]
pub enum Client {
    Catalog(CatalogClient),
    Mock(MockClient),
}

/// A client for the catalog service.
///
/// This is a wrapper around the auto-generated APIClient.
#[derive(Debug)]
pub struct CatalogClient {
    client: APIClient,
}

impl CatalogClient {
    pub fn new() -> Self {
        Self {
            client: APIClient::new(DEFAULT_CATALOG_URL),
        }
    }
}

/// A catalog client that can be seeded with mock responses
#[derive(Debug, Default)]
pub struct MockClient {
    // We use a RefCell here so that we don't have to modify the trait to allow mutable access
    // to `self` just to get mock responses out.
    pub mock_responses: MockField<VecDeque<Response>>,
}

impl MockClient {
    /// Create a new mock client, potentially reading mock responses from disk
    pub fn new(mock_data_path: Option<&impl AsRef<Path>>) -> Result<Self, CatalogClientError> {
        let mock_responses = if let Some(path) = mock_data_path {
            read_mock_responses(&path).expect("couldn't read mock responses from disk")
        } else {
            VecDeque::new()
        };
        Ok(Self {
            mock_responses: Arc::new(Mutex::new(mock_responses)),
        })
    }

    /// Push a new response into the list of mock responses
    pub fn push_resolve_response(&mut self, resp: ResolvedGroups) {
        self.mock_responses
            .lock()
            .expect("couldn't acquire mock lock")
            .push_back(Response::Resolve(resp));
    }

    /// Push a new response into the list of mock responses
    pub fn push_search_response(&mut self, resp: SearchResults) {
        self.mock_responses
            .lock()
            .expect("couldn't acquire mock lock")
            .push_back(Response::Search(resp));
    }

    /// Push an API error into the list of mock responses
    pub fn push_error_response(&mut self, err: ErrorResponse, status_code: u16) {
        let generic_resp = GenericResponse {
            inner: err,
            status: status_code,
        };
        self.mock_responses
            .lock()
            .expect("couldn't acquire mock lock")
            .push_back(Response::Error(generic_resp));
    }
}

impl Default for CatalogClient {
    fn default() -> Self {
        Self::new()
    }
}

#[async_trait]
#[enum_dispatch]
pub trait ClientTrait {
    /// Resolve a list of [PackageGroup]s into a list of
    /// [ResolvedPackageGroup]s.
    async fn resolve(
        &self,
        package_groups: Vec<PackageGroup>,
    ) -> Result<Vec<ResolvedPackageGroup>, ResolveError>;

    /// Search for packages in the catalog that match a given search_term.
    async fn search(
        &self,
        search_term: impl AsRef<str> + Send + Sync,
        system: System,
        limit: u8,
    ) -> Result<SearchResults, SearchError>;

    /// Get all versions of an attr_path
    async fn package_versions(
        &self,
        attr_path: impl AsRef<str> + Send + Sync,
    ) -> Result<SearchResults, VersionsError>;
}

#[async_trait]
impl ClientTrait for CatalogClient {
    /// Wrapper around the autogenerated
    /// [catalog_api_v1::Client::resolve_api_v1_catalog_resolve_post]
    async fn resolve(
        &self,
        package_groups: Vec<PackageGroup>,
    ) -> Result<Vec<ResolvedPackageGroup>, ResolveError> {
        let package_groups = api_types::PackageGroups {
            items: package_groups
                .into_iter()
                .map(TryInto::try_into)
                .collect::<Result<Vec<_>, _>>()?,
        };

        let response = self
            .client
            .resolve_api_v1_catalog_resolve_post(&package_groups)
            .await
            .map_err(|e| {
                if CatalogClientError::is_unexpected_error(&e) {
                    CatalogClientError::UnexpectedError(e).into()
                } else {
                    ResolveError::Resolve(e)
                }
            })?;

        let resolved_package_groups = response.into_inner();

        Ok(resolved_package_groups
            .items
            .into_iter()
            .map(TryInto::try_into)
            .collect::<Result<Vec<_>, _>>()?)
    }

    /// Wrapper around the autogenerated
    /// [catalog_api_v1::Client::search_api_v1_catalog_search_get]
    async fn search(
        &self,
        search_term: impl AsRef<str> + Send + Sync,
        system: System,
        limit: u8,
    ) -> Result<SearchResults, SearchError> {
        let response = self
            .client
            .search_api_v1_catalog_search_get(
                Some(NIXPKGS_CATALOG),
                None,
                Some(limit.into()),
                &api_types::SearchTerm::from_str(search_term.as_ref())
                    .map_err(SearchError::InvalidSearchTerm)?,
                system
                    .try_into()
                    .map_err(CatalogClientError::UnsupportedSystem)?,
            )
            .await
            .map_err(|e| {
                if CatalogClientError::is_unexpected_error(&e) {
                    CatalogClientError::UnexpectedError(e).into()
                } else {
                    SearchError::Search(e)
                }
            })?;

        let api_search_result = response.into_inner();
        let search_results = SearchResults {
            results: api_search_result
                .items
                .into_iter()
                .map(TryInto::try_into)
                .collect::<Result<Vec<_>, _>>()?,
            count: Some(
                api_search_result
                    .total_count
                    .try_into()
                    .map_err(|_| CatalogClientError::NegativeNumberOfResults)?,
            ),
        };
        Ok(search_results)
    }

    /// Wrapper around the autogenerated
    /// [catalog_api_v1::Client::packages_api_v1_catalog_packages_pkgpath_get]
    async fn package_versions(
        &self,
        attr_path: impl AsRef<str> + Send + Sync,
    ) -> Result<SearchResults, VersionsError> {
        let attr_path = attr_path.as_ref();
        let stream = make_depaging_stream(
            |page_number, page_size| async move {
                let response = self
                    .client
                    .packages_api_v1_catalog_packages_pkgpath_get(
                        attr_path,
                        Some(page_number),
                        Some(page_size),
                    )
                    .await
                    .map_err(|e| {
                        if CatalogClientError::is_unexpected_error(&e) {
                            CatalogClientError::UnexpectedError(e).into()
                        } else {
                            VersionsError::Versions(e)
                        }
                    })?;

                let packages = response.into_inner();

                Ok::<_, VersionsError>((
                    packages.total_count,
                    packages
                        .items
                        .into_iter()
                        .map(TryInto::<SearchResult>::try_into)
                        .collect::<Result<Vec<_>, _>>()?,
                ))
            },
            // I'm quite confident 10 can be stored as a NonZeroU32
            unsafe { NonZeroU32::new_unchecked(10) },
        );

        let results: Vec<SearchResult> = stream.try_collect().await?;
        let count = Some(results.len() as u64);
        Ok(SearchResults { results, count })
    }
}

/// Take a function that takes a page_number and page_size and returns a
/// total_count of results and a Vec of results on a page.
///
/// Create a stream that yields all results from all pages.
fn make_depaging_stream<T, E, Fut>(
    generator: impl Fn(i64, i64) -> Fut,
    page_size: NonZeroU32,
) -> impl Stream<Item = Result<T, E>>
where
    Fut: Future<Output = Result<(i64, Vec<T>), E>>,
{
    try_stream! {
        let mut page_number = 0;
        // TODO: this will loop forever if page_size = 0
        loop {
            let (total_count, results) = generator(page_number, page_size.get().into()).await?;

            let items_on_page = results.len();

            for result in results {
                yield result;
            }

            // If there are fewer items on this page than page_size, it should
            // be the last page.
            // If there are more pages, we assume that's a bug in the server.
            if items_on_page < page_size.get() as usize {
                break;
            }
            // This prevents us from making one extra request
            if total_count == (page_number+1) * page_size.get() as i64 {
                break;
            }
            page_number += 1;
        }
    }
}

#[async_trait]
impl ClientTrait for MockClient {
    async fn resolve(
        &self,
        _package_groups: Vec<PackageGroup>,
    ) -> Result<ResolvedGroups, ResolveError> {
        let mock_resp = self
            .mock_responses
            .lock()
            .expect("couldn't acquire mock lock")
            .pop_front();
        match mock_resp {
            Some(Response::Resolve(resp)) => {
                return Ok(resp);
            },
            Some(Response::Search(_)) => {
                panic!("found search response, expect resolve response");
            },
            Some(Response::Error(err)) => {
                return Err(ResolveError::Resolve(APIError::ErrorResponse(
                    err.try_into()
                        .expect("couldn't convert mock error response"),
                )));
            },
            None => {
                panic!("expected mock response, found nothing");
            },
        }
    }

    async fn search(
        &self,
        _search_term: impl AsRef<str> + Send + Sync,
        _system: System,
        _limit: u8,
    ) -> Result<SearchResults, SearchError> {
        let mock_resp = self
            .mock_responses
            .lock()
            .expect("couldn't acquire mock lock")
            .pop_front();
        match mock_resp {
            Some(Response::Search(resp)) => {
                return Ok(resp);
            },
            Some(Response::Resolve(_)) => {
                panic!("found resolve response, expect search response");
            },
            Some(Response::Error(err)) => {
                return Err(SearchError::Search(APIError::ErrorResponse(
                    err.try_into()
                        .expect("couldn't convert mock error response"),
                )));
            },
            None => {
                panic!("expected mock response, found nothing");
            },
        }
    }

    async fn package_versions(
        &self,
        _attr_path: impl AsRef<str> + Send + Sync,
    ) -> Result<SearchResults, VersionsError> {
        let mock_resp = self
            .mock_responses
            .lock()
            .expect("couldn't acquire mock lock")
            .pop_front();
        match mock_resp {
            Some(Response::Search(resp)) => {
                return Ok(resp);
            },
            Some(Response::Resolve(_)) => {
                panic!("found resolve response, expect search response");
            },
            Some(Response::Error(err)) => {
                return Err(VersionsError::Versions(APIError::ErrorResponse(
                    err.try_into()
                        .expect("couldn't convert mock error response"),
                )));
            },
            None => {
                panic!("expected mock response, found nothing");
            },
        }
    }
}

/// Just an alias until the auto-generated PackageDescriptor diverges from what
/// we need.
pub type PackageDescriptor = api_types::PackageDescriptor;

#[derive(Debug)]
pub struct PackageGroup {
    pub descriptors: Vec<PackageDescriptor>,
    pub name: String,
    pub system: System,
}

#[derive(Debug, Error)]
pub enum CatalogClientError {
    #[error("system not supported by catalog")]
    UnsupportedSystem(#[source] api_error::ConversionError),
    // TODO: would be nicer if this contained a ResponseValue<api_types::ErrorResponse>,
    // but that doesn't implement the necessary traits.
    /// UnexpectedError corresponds to any variant of APIError other than
    /// ErrorResponse, which is the only error that is in the API schema.
    #[error("unexpected catalog connection error")]
    UnexpectedError(#[source] APIError<api_types::ErrorResponse>),
    #[error("negative number of results")]
    NegativeNumberOfResults,
}

#[derive(Debug, Error)]
pub enum SearchError {
    // TODO: would be nicer if this contained a ResponseValue<api_types::ErrorResponse>,
    // but that doesn't implement the necessary traits.
    #[error("search failed")]
    Search(#[source] APIError<api_types::ErrorResponse>),
    #[error("invalid search term")]
    InvalidSearchTerm(#[source] api_error::ConversionError),
    #[error("encountered attribute path with less than 3 elements: {0}")]
    ShortAttributePath(String),
    #[error(transparent)]
    CatalogClientError(#[from] CatalogClientError),
}

#[derive(Debug, Error)]
pub enum ResolveError {
    #[error("resolution failed")]
    Resolve(#[source] APIError<api_types::ErrorResponse>),
    #[error(transparent)]
    CatalogClientError(#[from] CatalogClientError),
}

#[derive(Debug, Error)]
pub enum VersionsError {
    // TODO: would be nicer if this contained a ResponseValue<api_types::ErrorResponse>,
    // but that doesn't implement the necessary traits.
    #[error("getting package versions failed")]
    Versions(#[source] APIError<api_types::ErrorResponse>),
    #[error(transparent)]
    CatalogClientError(#[from] CatalogClientError),
}

impl CatalogClientError {
    /// UnexpectedError corresponds to any variant of APIError other than
    /// ErrorResponse, which is the only error that is in the API schema.
    fn is_unexpected_error(error: &APIError<api_types::ErrorResponse>) -> bool {
        !matches!(error, APIError::ErrorResponse(_))
    }
}

impl TryFrom<PackageGroup> for api_types::PackageGroup {
    type Error = CatalogClientError;

    fn try_from(package_group: PackageGroup) -> Result<Self, CatalogClientError> {
        Ok(Self {
            descriptors: package_group.descriptors,
            name: package_group.name,
            system: package_group
                .system
                .try_into()
                .map_err(CatalogClientError::UnsupportedSystem)?,
            stability: None,
        })
    }
}

#[derive(Debug, Serialize, Deserialize)]
pub struct ResolvedPackageGroup {
    pub name: String,
    pub pages: Vec<CatalogPage>,
    pub system: System,
}

impl TryFrom<api_types::ResolvedPackageGroupInput> for ResolvedPackageGroup {
    type Error = CatalogClientError;

    fn try_from(
        resolved_package_group: api_types::ResolvedPackageGroupInput,
    ) -> Result<Self, CatalogClientError> {
        Ok(Self {
            name: resolved_package_group.name,
            pages: resolved_package_group
                .pages
                .into_iter()
                .map(Into::into)
                .collect::<Vec<_>>(),
            system: resolved_package_group.system.to_string(),
        })
    }
}

<<<<<<< HEAD
#[derive(Debug, Clone, Serialize, Deserialize)]
=======
#[derive(Debug, Serialize, Deserialize)]
>>>>>>> 07f4295b
pub struct CatalogPage {
    pub packages: Vec<PackageResolutionInfo>,
    pub page: i64,
    pub url: String,
}

impl From<api_types::CatalogPage> for CatalogPage {
    fn from(catalog_page: api_types::CatalogPage) -> Self {
        Self {
            packages: catalog_page.packages,
            page: catalog_page.page,
            url: catalog_page.url,
        }
    }
}

/// TODO: fix types for outputs and outputs_to_install,
/// at which point this will probably no longer be an alias.
type PackageResolutionInfo = api_types::PackageResolutionInfo;

impl TryFrom<PackageInfoApiInput> for SearchResult {
    type Error = SearchError;

    fn try_from(package_info: PackageInfoApiInput) -> Result<Self, SearchError> {
        Ok(Self {
            input: NIXPKGS_CATALOG.to_string(),
            system: package_info.system.to_string(),
            // The server does not include legacyPackages.<system> in attr_path
            rel_path: package_info
                .attr_path
                .split('.')
                .map(String::from)
                .collect(),
            pname: Some(package_info.pname),
            version: Some(package_info.version),
            description: Some(package_info.description),
            license: Some(package_info.license),
        })
    }
}

impl TryFrom<PackageInfoCommonInput> for SearchResult {
    type Error = VersionsError;

    fn try_from(package_info: PackageInfoCommonInput) -> Result<Self, VersionsError> {
        Ok(Self {
            input: NIXPKGS_CATALOG.to_string(),
            system: package_info.system.to_string(),
            // The server does not include legacyPackages.<system> in attr_path
            rel_path: package_info
                .attr_path
                .split('.')
                .map(String::from)
                .collect(),
            pname: Some(package_info.pname),
            version: Some(package_info.version),
            description: Some(package_info.description),
            license: Some(package_info.license),
        })
    }
}

#[cfg(test)]
mod tests {

    use super::*;

    /// make_depaging_stream collects items from multiple pages
    #[tokio::test]
    async fn test_depage_multiple_pages() {
        let results = vec![vec![1, 2, 3], vec![4, 5, 6], vec![7, 8, 9]];
        let results = &results;
        let stream = make_depaging_stream(
            |page_number, _page_size| async move {
                if page_number >= results.len() as i64 {
                    return Ok((9, vec![]));
                }
                Ok::<_, VersionsError>((9, results[page_number as usize].clone()))
            },
            NonZeroU32::new(3).unwrap(),
        );

        let collected: Vec<i32> = stream.try_collect().await.unwrap();

        assert_eq!(collected, (1..=9).collect::<Vec<_>>());
    }

    /// make_depaging_stream stops if a page has fewer than page_size items
    #[tokio::test]
    async fn test_depage_stops_on_small_page() {
        let results = vec![vec![1, 2, 3], vec![4, 5, 6], vec![7, 8, 9]];
        let results = &results;
        let stream = make_depaging_stream(
            |page_number, _page_size| async move {
                if page_number >= results.len() as i64 {
                    return Ok((9, vec![]));
                }
                // This is a bad response from the server since 9 should actually be 3
                Ok::<_, VersionsError>((9, results[page_number as usize].clone()))
            },
            NonZeroU32::new(4).unwrap(),
        );

        let collected: Vec<i32> = stream.try_collect().await.unwrap();

        assert_eq!(collected, (1..=3).collect::<Vec<_>>());
    }

    /// make_depaging_stream stops when total_count is reached
    #[tokio::test]
    async fn test_depage_stops_at_total_count() {
        let results = vec![vec![1, 2, 3], vec![4, 5, 6], vec![7, 8, 9]];
        let results = &results;
        let stream = make_depaging_stream(
            |page_number, _page_size| async move {
                if page_number >= results.len() as i64 {
                    return Ok((3, vec![]));
                }
                Ok::<_, VersionsError>((3, results[page_number as usize].clone()))
            },
            NonZeroU32::new(3).unwrap(),
        );

        let collected: Vec<i32> = stream.try_collect().await.unwrap();

        assert_eq!(collected, (1..=3).collect::<Vec<_>>());
    }
}

#[cfg(test)]
mod test {
    use std::io::Write;
    use std::path::PathBuf;

    use pollster::FutureExt;
    use tempfile::NamedTempFile;

    use super::*;

    #[test]
    fn mock_client_uses_seeded_responses() {
        let path: Option<&PathBuf> = None;
        let mut client = MockClient::new(path).unwrap();
        client.push_resolve_response(vec![]);
        let resp = client.resolve(vec![]).block_on().unwrap();
        assert!(resp.is_empty());
    }

    #[test]
    fn can_push_responses_outside_of_client() {
        let path: Option<&PathBuf> = None;
        let client = MockClient::new(path).unwrap();
        {
            // Need to drop the mutex guard otherwise `resolve` will block trying to read
            // the queue of mock responses
            let resp_handle = client.mock_responses.clone();
            let mut responses = resp_handle.lock().unwrap();
            responses.push_back(Response::Resolve(vec![]));
        }
        let resp = client.resolve(vec![]).block_on().unwrap();
        assert!(resp.is_empty());
    }

    #[test]
    fn error_when_invalid_json() {
        let tmp = NamedTempFile::new().unwrap();
        // There's nothing in the mock data file yet, so it can't be parsed as JSON.
        // This will cause a panic, which is returned as an error from `catch_unwind`.
        let res = std::panic::catch_unwind(|| MockClient::new(Some(&tmp)));
        assert!(res.is_err());
    }

    #[test]
    fn parses_basic_json() {
        let mut tmp = NamedTempFile::new().unwrap();
        tmp.write_all("[[]]".as_bytes()).unwrap();
        let client = MockClient::new(Some(&tmp)).unwrap();
        let resp = client.resolve(vec![]).block_on().unwrap();
        assert!(resp.is_empty());
    }
}<|MERGE_RESOLUTION|>--- conflicted
+++ resolved
@@ -15,13 +15,10 @@
 };
 use catalog_api_v1::{Client as APIClient, Error as APIError, ResponseValue};
 use enum_dispatch::enum_dispatch;
-<<<<<<< HEAD
-=======
 use futures::stream::Stream;
 use futures::{Future, TryStreamExt};
 use reqwest::header::HeaderMap;
 use reqwest::StatusCode;
->>>>>>> 07f4295b
 use serde::{Deserialize, Serialize};
 use thiserror::Error;
 
@@ -558,11 +555,7 @@
     }
 }
 
-<<<<<<< HEAD
 #[derive(Debug, Clone, Serialize, Deserialize)]
-=======
-#[derive(Debug, Serialize, Deserialize)]
->>>>>>> 07f4295b
 pub struct CatalogPage {
     pub packages: Vec<PackageResolutionInfo>,
     pub page: i64,
