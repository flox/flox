use std::collections::{BTreeMap, VecDeque};
use std::fmt::Debug;
use std::process::Command;
use std::sync::{Arc, Mutex};

use enum_dispatch::enum_dispatch;
use serde::{Deserialize, Serialize};
use serde_with::skip_serializing_none;
use thiserror::Error;
use tracing::debug;

use crate::models::manifest::{ManifestPackageDescriptorFlake, DEFAULT_PRIORITY};
use crate::models::pkgdb::{
    call_pkgdb,
    error_codes,
    CallPkgDbError,
    ContextMsgError,
    PkgDbError,
    PKGDB_BIN,
};

#[derive(Debug, Error)]
pub enum FlakeInstallableError {
    #[error(transparent)]
    Pkgdb(#[from] CallPkgDbError),
    // todo: do we need to break this into more specific errors?
    #[error("Failed to lock flake installable: {0}")]
    LockInstallable(String),
    #[error("Failed to deserialize locked installable")]
    DeserializeLockedInstallable(#[from] serde_json::Error),
    #[error("Caught Nix error while locking flake:\n{0}")]
    NixError(String),
}

/// Rust representation of the output of `pkgdb lock-flake-installable`
/// This is a direct translation of the definition in
/// `<flox>/pkgdb/include/flox/lock-flake-installable.hh`
#[skip_serializing_none]
#[derive(Debug, Clone, PartialEq, Serialize, Deserialize)]
#[serde(rename_all = "kebab-case")]
#[cfg_attr(test, derive(proptest_derive::Arbitrary))]
pub struct LockedInstallable {
    /// locked url of the flakeref component of the installable
    pub locked_url: String,
    pub flake_description: Option<String>,
    pub locked_flake_attr_path: String,
    pub derivation: String,
    /// Map of output names to their paths
    /// The values are expected to be nix store paths
    pub outputs: BTreeMap<String, String>,
    /// List of output names in the original order
    pub output_names: Vec<String>,
    /// List of output names to install as defined by the package
    pub outputs_to_install: Option<Vec<String>>,
    /// List of output names to install as requested by the user
    pub requested_outputs_to_install: Option<Vec<String>>,
    /// System as defined by the package
    pub package_system: String,
    /// System as specified by the manifest and used to set default attribute
    /// paths when locking the installable
    pub system: String,
    pub name: String,
    pub pname: Option<String>,
    pub version: Option<String>,
    pub description: Option<String>,
    pub licenses: Option<Vec<String>>,
    pub broken: Option<bool>,
    pub unfree: Option<bool>,
    pub priority: Option<u64>,
}

/// Required functionality to lock a flake installable
///
/// Implemented as a trait to allow mocking as evaluation is
/// time-consuming unless cached.
///
/// The trait is implemented by the [`Pkgdb`] struct which is the canonical implementation
/// using the `pkgdb lock-flake-installable` command.
///
/// The trait is also implemented by the [`InstallableLockerMock`] struct which is used for testing.
#[enum_dispatch]
pub trait InstallableLocker {
    fn lock_flake_installable(
        &self,
        system: impl AsRef<str>,
        descriptor: &ManifestPackageDescriptorFlake,
    ) -> Result<LockedInstallable, FlakeInstallableError>;
}

#[derive(Debug)]
#[enum_dispatch(InstallableLocker)]
pub enum InstallableLockerImpl {
    Pkgdb(Pkgdb),
    Mock(InstallableLockerMock),
}

impl Default for InstallableLockerImpl {
    fn default() -> Self {
        InstallableLockerImpl::Pkgdb(Pkgdb)
    }
}
/// A wrapper for (eventually) various `pkgdb` commands
/// Currently only implements [InstallableLocker] through
/// `pkgdb lock-flake-installable`.
#[derive(Debug, Clone, Copy, Default)]
pub struct Pkgdb;

impl InstallableLocker for Pkgdb {
    fn lock_flake_installable(
        &self,
        system: impl AsRef<str>,
        descriptor: &ManifestPackageDescriptorFlake,
    ) -> Result<LockedInstallable, FlakeInstallableError> {
        let installable = descriptor.flake.clone();
        let mut pkgdb_cmd = Command::new(&*PKGDB_BIN);

        pkgdb_cmd
            .arg("lock-flake-installable")
            .args(["--system", system.as_ref()])
            .arg(installable);

        debug!("locking installable: {pkgdb_cmd:?}");

        // Locking flakes may require using `ssh` for private flakes,
        // so don't clear PATH
        let lock = call_pkgdb(pkgdb_cmd, false).map_err(|err| match err {
            CallPkgDbError::PkgDbError(PkgDbError {
                exit_code: error_codes::NIX_GENERIC,
                context_message:
                    Some(ContextMsgError {
                        caught: Some(nix_error),
                        ..
                    }),
                ..
            }) => FlakeInstallableError::NixError(nix_error.message),
            CallPkgDbError::PkgDbError(PkgDbError {
                exit_code: error_codes::NIX_EVAL,
                context_message:
                    Some(ContextMsgError {
                        caught: Some(nix_error),
                        ..
                    }),
                ..
            }) => FlakeInstallableError::NixError(nix_error.message),
            CallPkgDbError::PkgDbError(PkgDbError {
                exit_code: error_codes::NIX_LOCK_FLAKE,
                context_message:
                    Some(ContextMsgError {
                        caught: Some(nix_error),
                        ..
                    }),
                ..
            }) => FlakeInstallableError::LockInstallable(nix_error.message),
            CallPkgDbError::PkgDbError(PkgDbError {
                exit_code: error_codes::LOCK_LOCAL_FLAKE,
                category_message: message,
                ..
            }) => FlakeInstallableError::LockInstallable(message),
            _ => FlakeInstallableError::Pkgdb(err),
        })?;

        let mut lock: LockedInstallable = serde_json::from_value(lock)
            .map_err(FlakeInstallableError::DeserializeLockedInstallable)?;

        set_priority(&mut lock, descriptor);

        Ok(lock)
    }
}

/// Sets the priority for the locked installable.
///
/// The priority order of...the priority is:
/// - Priority set in the descriptor
/// - `meta.priority` of the derivation
/// - Default priority
fn set_priority(locked: &mut LockedInstallable, descriptor: &ManifestPackageDescriptorFlake) {
    if descriptor.priority.is_some() {
        locked.priority = descriptor.priority;
    } else if locked.priority.is_none() {
        locked.priority = Some(DEFAULT_PRIORITY);
    }
}

/// Mock implementation of [`InstallableLocker`] for testing.
#[derive(Debug, Default)]
pub struct InstallableLockerMock {
    lock_flake_installable: Arc<Mutex<VecDeque<Result<LockedInstallable, FlakeInstallableError>>>>,
}

impl InstallableLockerMock {
    pub fn new() -> Self {
        Self::default()
    }

    pub fn push_lock_result(&self, result: Result<LockedInstallable, FlakeInstallableError>) {
        self.lock_flake_installable
            .lock()
            .unwrap()
            .push_back(result);
    }

    #[allow(unused)]
    fn set_lock_results(
        &self,
        results: impl IntoIterator<Item = Result<LockedInstallable, FlakeInstallableError>>,
    ) {
        let mut queue = self.lock_flake_installable.lock().unwrap();
        queue.clear();
        queue.extend(results);
    }
}

impl InstallableLocker for InstallableLockerMock {
    fn lock_flake_installable(
        &self,
        system: impl AsRef<str>,
        descriptor: &ManifestPackageDescriptorFlake,
    ) -> Result<LockedInstallable, FlakeInstallableError> {
        let mut mocked_result = self
            .lock_flake_installable
            .lock()
            .unwrap()
            .pop_front()
            .expect("no more mock results");

        debug!(
            system=system.as_ref(),
            installable=&descriptor.flake,
            mocked_result=?mocked_result,
            "responding with mocked result"
        );

        // Same logic as the real locker
        if let Ok(ref mut lock) = mocked_result {
            set_priority(lock, descriptor);
        }

        mocked_result
    }
}

#[cfg(test)]
mod tests {
    use std::path::Path;

    use indoc::formatdoc;
    use url::Url;

    use super::*;
    use crate::flox::test_helpers::flox_instance_with_optional_floxhub_and_client;
    use crate::models::environment::path_environment::test_helpers::new_path_environment;
    use crate::models::environment::Environment;
    use crate::models::manifest::{FlakePackage, PackageToInstall};

    /// Returns the path to a bundled flake that contains a number of test packages
    /// for sped up evaluation
    fn local_test_flake() -> String {
        let manifest_root = Path::new(env!("CARGO_MANIFEST_DIR"));
        let local_test_flake_path = manifest_root
            .join("../../pkgdb/tests/data/lock-flake-installable")
            .canonicalize()
            .unwrap();
        local_test_flake_path.to_str().unwrap().to_string()
    }

    /// Test that the output of `pkgdb lock-flake-installable` can be deserialized
    /// into a [LockedFlakeInstallble] struct.
    #[test]
    fn test_output_format() {
        // `$system` is set by the nix devshell
        let system = env!("system");
        let installable = format!("{flake}#hello", flake = local_test_flake());

        // make sure the deserialization is not accidentally optimized away
<<<<<<< HEAD
        Pkgdb
            .lock_flake_installable(system, installable)
            .expect("locking local test flake should succeed");
=======
        temp_env::with_var(ALLOW_LOCAL_FLAKE_VAR, Some("1"), || {
            Pkgdb
                .lock_flake_installable(system, &ManifestPackageDescriptorFlake {
                    flake: installable,
                    priority: None,
                    systems: None,
                })
                .expect("locking local test flake should succeed")
        });
>>>>>>> 76b5352b
    }

    // Tests against locking errors thown by pkgdb.
    //
    // There is currently no coverage of error cases in the pkgdb unit tests,
    // because it's not yet clear how detailed we want tests to be.
    // Currently, flake lock errors are caught and thrown as `LockFlakeInstallableException`,
    // while most evaluation errors are thrown as plain nix errors.
    // While we should have coverage of error cases in pkgdb as well,
    // we need tests on the rust side that ensure
    // that the errors are mapped to the right [FlakeInstallableError] variant.
    // These also tests the error handling in the pkgdb implementation, indirectly.
    //
    // region: pkgdb errors

    #[test]
    fn test_catches_absent_flake() {
        let system = env!("system");
        let installable = "github:flox/trust-this-wont-be-added#hello";

        let result = Pkgdb.lock_flake_installable(system, &ManifestPackageDescriptorFlake {
            flake: installable.to_string(),
            priority: None,
            systems: None,
        });
        assert!(
            matches!(result, Err(FlakeInstallableError::LockInstallable(_))),
            "{result:#?}"
        );
    }

    #[test]
    fn test_catches_absent_flake_output() {
        let system = env!("system");
        let installable = format!("{flake}#nonexistent", flake = local_test_flake());

<<<<<<< HEAD
        let result = Pkgdb.lock_flake_installable(system, installable);
=======
        let result = temp_env::with_var(ALLOW_LOCAL_FLAKE_VAR, Some("1"), || {
            Pkgdb.lock_flake_installable(system, &ManifestPackageDescriptorFlake {
                flake: installable,
                priority: None,
                systems: None,
            })
        });

        assert!(
            matches!(result, Err(FlakeInstallableError::LockInstallable(_))),
            "{result:#?}"
        );
    }

    #[test]
    fn test_catches_local_flake_locking() {
        let system = env!("system");
        let installable = format!("{flake}#hello", flake = local_test_flake());

        let result = Pkgdb.lock_flake_installable(system, &ManifestPackageDescriptorFlake {
            flake: installable,
            priority: None,
            systems: None,
        });
>>>>>>> 76b5352b

        assert!(
            matches!(result, Err(FlakeInstallableError::LockInstallable(_))),
            "{result:#?}"
        );
    }

    #[test]
    fn catches_nix_eval_errors() {
        let (flox, _temp_dir) = flox_instance_with_optional_floxhub_and_client(None, true);
        let manifest = formatdoc! {r#"
        version =  1
        "#};
        let mut env = new_path_environment(&flox, &manifest);
        let crate_root = Path::new(env!("CARGO_MANIFEST_DIR"));
        let flake_dir = crate_root
            .join("../tests/flakes/teeny-tiny-failure")
            .canonicalize()
            .unwrap();
        let pkgs = [PackageToInstall::Flake(FlakePackage {
            id: "gonna_fail".to_string(),
            url: Url::parse(&format!("path:{}", flake_dir.display())).unwrap(),
        })];
        let res = temp_env::with_var("_PKGDB_ALLOW_LOCAL_FLAKE", Some("1"), || {
            env.install(&pkgs, &flox)
        });
        if let Err(e) = res {
            eprintln!("Error: {:?}", e);
            let err_string = e.to_string();
            let has_nix_error = err_string.contains("I'm broken inside")
                || err_string.contains("cached failure of attribute");
            assert!(has_nix_error);
        } else {
            panic!("expected an error");
        }
    }

    #[test]
    fn fills_in_priority() {
        let locked_hello = r#"
        {
            "broken": false,
            "derivation": "/nix/store/4w0wsrlfad3ilqjxk34fnkmdckiq0k0m-hello-2.12.1.drv",
            "description": "Program that produces a familiar, friendly greeting",
            "flake-description": "A collection of packages for the Nix package manager",
            "licenses": [
                "GPL-3.0-or-later"
            ],
            "locked-flake-attr-path": "legacyPackages.aarch64-darwin.hello",
            "locked-url": "github:NixOS/nixpkgs/56bf14fe1c5ba088fff3f337bc0cdf28c8227f81",
            "name": "hello-2.12.1",
            "output-names": [
                "out"
            ],
            "outputs": {
                "out": "/nix/store/ia1pdwpvhswwnbamqkzbz69ja02bjfqx-hello-2.12.1"
            },
            "outputs-to-install": [
                "out"
            ],
            "package-system": "aarch64-darwin",
            "pname": "hello",
            "priority": null,
            "requested-outputs-to-install": null,
            "system": "aarch64-darwin",
            "unfree": false,
            "version": "2.12.1"
        }
        "#;
        let mut locked: LockedInstallable = serde_json::from_str(locked_hello).unwrap();
        let descriptor = ManifestPackageDescriptorFlake {
            flake: "github:NixOS/nipxkgs#hello".to_string(),
            priority: Some(10),
            systems: None,
        };
        set_priority(&mut locked, &descriptor);
        assert_eq!(locked.priority, Some(10));
    }

    // endregion: pkgdb errors
}<|MERGE_RESOLUTION|>--- conflicted
+++ resolved
@@ -273,21 +273,13 @@
         let installable = format!("{flake}#hello", flake = local_test_flake());
 
         // make sure the deserialization is not accidentally optimized away
-<<<<<<< HEAD
         Pkgdb
-            .lock_flake_installable(system, installable)
+            .lock_flake_installable(system, &ManifestPackageDescriptorFlake {
+                flake: installable,
+                priority: None,
+                systems: None,
+            })
             .expect("locking local test flake should succeed");
-=======
-        temp_env::with_var(ALLOW_LOCAL_FLAKE_VAR, Some("1"), || {
-            Pkgdb
-                .lock_flake_installable(system, &ManifestPackageDescriptorFlake {
-                    flake: installable,
-                    priority: None,
-                    systems: None,
-                })
-                .expect("locking local test flake should succeed")
-        });
->>>>>>> 76b5352b
     }
 
     // Tests against locking errors thown by pkgdb.
@@ -324,34 +316,11 @@
         let system = env!("system");
         let installable = format!("{flake}#nonexistent", flake = local_test_flake());
 
-<<<<<<< HEAD
-        let result = Pkgdb.lock_flake_installable(system, installable);
-=======
-        let result = temp_env::with_var(ALLOW_LOCAL_FLAKE_VAR, Some("1"), || {
-            Pkgdb.lock_flake_installable(system, &ManifestPackageDescriptorFlake {
-                flake: installable,
-                priority: None,
-                systems: None,
-            })
-        });
-
-        assert!(
-            matches!(result, Err(FlakeInstallableError::LockInstallable(_))),
-            "{result:#?}"
-        );
-    }
-
-    #[test]
-    fn test_catches_local_flake_locking() {
-        let system = env!("system");
-        let installable = format!("{flake}#hello", flake = local_test_flake());
-
         let result = Pkgdb.lock_flake_installable(system, &ManifestPackageDescriptorFlake {
             flake: installable,
             priority: None,
             systems: None,
         });
->>>>>>> 76b5352b
 
         assert!(
             matches!(result, Err(FlakeInstallableError::LockInstallable(_))),
