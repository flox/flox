--- conflicted
+++ resolved
@@ -7,11 +7,8 @@
   lockfileContents = builtins.fromJSON (builtins.readFile lockfilePath);
   nixpkgsFlake = builtins.getFlake lockfileContents.registry.inputs.nixpkgs.url;
   pkgs = nixpkgsFlake.legacyPackages.${system};
-<<<<<<< HEAD
+  lib = nixpkgsFlake.lib;
 
-=======
-  lib = nixpkgsFlake.lib;
->>>>>>> 9c53bd02
   # Convert manifest elements to derivations.
   tryGetDrv = package: let
     flake = builtins.getFlake package.input.url;
@@ -39,10 +36,6 @@
     executable = true;
     destination = "/activate";
     text = ''
-<<<<<<< HEAD
-      . ${mkEnv}/set-prompt.sh
-      . ${mkEnv}/source-profiles.sh
-=======
       # We use --rcfile to activate using bash which skips sourcing ~/.bashrc,
       # so source that here.
       if [ -f ~/.bashrc ]
@@ -51,13 +44,11 @@
       fi
 
       . ${./set-prompt.sh}
-      . ${./profile.d/0100_common-paths.sh}
       . ${./source-profiles.sh}
 
       ${lib.optionalString (lockfileContents ? manifest.hook.script) ''
         ${lockfileContents.manifest.hook.script}
       ''}
->>>>>>> 9c53bd02
     '';
   };
 in
