name: CI

on:
  workflow_dispatch:
  push:
    branches:
      - main
  pull_request:

jobs:

  build:
    name: Build and test flox on ${{ matrix.os }}
    runs-on: ${{ matrix.os }}

    strategy:
      fail-fast: false
      matrix:
        os: 
        - ubuntu-22.04-8core
        - macos-latest
    steps:
    - name: Checkout
      uses: actions/checkout@v3
      with:
        fetch-depth: 0

    - name: Install flox
      uses: flox/install-flox-action@main
      with:
        github-access-token: ${{ secrets.NIX_GIT_TOKEN }}
        substituter: s3://flox-store
        substituter-key: ${{ secrets.FLOX_STORE_PUBLIC_NIX_SECRET_KEY }}
        aws-access-key-id: ${{ secrets.AWS_ACCESS_KEY_ID }}
        aws-secret-access-key: ${{ secrets.AWS_SECRET_ACCESS_KEY }}

<<<<<<< HEAD

    - name: Build flox-gh
      run: nix build '.#flox-gh' -L --no-update-lock-file --print-out-paths --no-link

    - name: Build nix-editor
      run: nix build '.#nix-editor' -L --no-update-lock-file --print-out-paths --no-link

    - name: Build builtfilter-rs
      run: nix build '.#builtfilter-rs' -L --no-update-lock-file --print-out-paths --no-link

    - name: Build flox-bash
      run: nix build '.#flox-bash' -L --no-update-lock-file --print-out-paths --no-link

    # We want this in order to run `flox-tests', but we do not want to dirty
    # our workspace to avoid accidentally triggering rebuilds of
    # `builtfilter-rs' or `flox-tests'.
    - name: Build flox
      run: |
        nix build -L --no-update-lock-file --print-out-paths
        echo "FLOX_CLI=$( readlink -f ./result; )/bin/flox" >> "$GITHUB_ENV";
        git clean -xfd;

    - name: Build flox-tests
      run: nix build '.#flox-tests' -L --no-update-lock-file --print-out-paths --no-link
=======
    - name: Cargo Test
      run: nix develop '.#rust-env' -c cargo test --locked --workspace

    - name: Build
      run: flox build '${{ matrix.package.name }}' -L --print-out-paths
>>>>>>> d4a272db

    - name: Integration Tests
      if: ${{ matrix.package.name == 'flox' }}
      run: nix run '.#flox-tests'

    - name: Cache the store
<<<<<<< HEAD
      run: nix copy --all --to "$FLOX_SUBSTITUTER" -vv

    - name: Rust Tests
      run: nix develop --no-update-lock-file -c cargo test --locked --workspace

    # The cargo tests may have dirtied the workspace so we need to clean.
    # We ultimately test against the `FLOX_CLI' env var's path set earlier.
    - name: Bats Test
      run: |
        git clean -xfd;
        nix run --no-update-lock-file '.#flox-tests';

  # TODO: remove this job after merging to `main'
  # It is required because `Build * on *' is the name used in a GitHub branch
  # protection rule.
  deprecated:
    runs-on: ubuntu-latest
    strategy:
      matrix:
        os:
        - ubuntu-latest
        - macos-latest
        package:
        - flox-bash
        - nix-editor
    name: Build ${{ matrix.package }} on ${{ matrix.os }}
    steps:
      - run: |
          echo 'TODO: Remove "Build ${{ matrix.package }} on ${{ matrix.os }}" branch protection rule.'
=======
      if: ${{ always() }}
      run: flox nix copy --all --to "$FLOX_SUBSTITUTER" -vv
>>>>>>> d4a272db
<|MERGE_RESOLUTION|>--- conflicted
+++ resolved
@@ -34,8 +34,6 @@
         aws-access-key-id: ${{ secrets.AWS_ACCESS_KEY_ID }}
         aws-secret-access-key: ${{ secrets.AWS_SECRET_ACCESS_KEY }}
 
-<<<<<<< HEAD
-
     - name: Build flox-gh
       run: nix build '.#flox-gh' -L --no-update-lock-file --print-out-paths --no-link
 
@@ -59,20 +57,13 @@
 
     - name: Build flox-tests
       run: nix build '.#flox-tests' -L --no-update-lock-file --print-out-paths --no-link
-=======
-    - name: Cargo Test
-      run: nix develop '.#rust-env' -c cargo test --locked --workspace
-
-    - name: Build
-      run: flox build '${{ matrix.package.name }}' -L --print-out-paths
->>>>>>> d4a272db
 
     - name: Integration Tests
       if: ${{ matrix.package.name == 'flox' }}
       run: nix run '.#flox-tests'
 
     - name: Cache the store
-<<<<<<< HEAD
+      if: ${{ always() }}
       run: nix copy --all --to "$FLOX_SUBSTITUTER" -vv
 
     - name: Rust Tests
@@ -101,8 +92,4 @@
     name: Build ${{ matrix.package }} on ${{ matrix.os }}
     steps:
       - run: |
-          echo 'TODO: Remove "Build ${{ matrix.package }} on ${{ matrix.os }}" branch protection rule.'
-=======
-      if: ${{ always() }}
-      run: flox nix copy --all --to "$FLOX_SUBSTITUTER" -vv
->>>>>>> d4a272db
+          echo 'TODO: Remove "Build ${{ matrix.package }} on ${{ matrix.os }}" branch protection rule.'