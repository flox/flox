--- conflicted
+++ resolved
@@ -104,74 +104,6 @@
         id: "deployment"
         uses: "actions/deploy-pages@v3"
 
-<<<<<<< HEAD
-=======
-  env-builder-dev:
-    name: "EnvBuilder Tests"
-    runs-on: ${{ matrix.os }}
-
-    strategy:
-      fail-fast: false
-      matrix:
-        os:
-          - "ubuntu-22.04-8core"
-          - "macos-latest-xl"
-
-    steps:
-      - name: "Checkout"
-        uses: "actions/checkout@v4"
-
-      - name: "Install newer Nix"
-        uses: "cachix/install-nix-action@v24"
-
-      - name: "Install flox"
-        uses: "flox/install-flox-action@main"
-        with:
-          github-access-token:    "${{ secrets.NIX_GIT_TOKEN }}"
-          substituter:            "${{ vars.FLOX_PUBLIC_CACHE }}"
-          substituter-key:        "${{ secrets.FLOX_STORE_PUBLIC_NIX_SECRET_KEY }}"
-          aws-access-key-id:      "${{ secrets.AWS_ACCESS_KEY_ID }}"
-          aws-secret-access-key:  "${{ secrets.AWS_SECRET_ACCESS_KEY }}"
-          ssh-key:                "${{ secrets.FLOXBOT_SSH_KEY }}"
-
-      - name: "Configure Nix"
-        run: |
-          sudo echo 
-          {
-            echo "experimental-features = nix-command flakes";
-          } | sudo tee -a /etc/nix/nix.conf >/dev/null
-
-      - name: "Build (pkgdb)"
-        run: |
-          pushd ./pkgdb
-          nix develop -L \
-            --accept-flake-config \
-            --no-update-lock-file \
-            '.#default' \
-              --command make -j
-          popd
-
-      - name: "Build (env-builder)"
-        run: |
-          pushd ./env-builder
-          nix develop -L \
-            --accept-flake-config \
-            --no-update-lock-file \
-            '.#default' \
-              --command make -j
-          popd
-
-      - name: "Test (env-builder)"
-        run: |
-          pushd ./env-builder
-          nix develop -L \
-            --accept-flake-config \
-            --no-update-lock-file \
-            '.#default' \
-              --command make check
-          popd
-
->>>>>>> 97ad578f
   cli-dev:
     name: "Flox Cargo Tests"
     runs-on: ${{ matrix.os }}
@@ -229,19 +161,6 @@
               --command make -j
           popd
 
-<<<<<<< HEAD
-=======
-      - name: "Build (env-builder)"
-        run: |
-          pushd ./env-builder
-          nix develop -L \
-            --accept-flake-config \
-            --no-update-lock-file \
-            '.#default' \
-              --command make -j
-          popd
-
->>>>>>> 97ad578f
       - name: "Build (cli)"
         run: |
           pushd ./cli
@@ -386,11 +305,7 @@
     if: ${{ failure() && github.ref == 'refs/heads/main' && github.event_name == 'push' }}
 
     needs:
-<<<<<<< HEAD
-=======
       - "nix-build"
-      - "env-builder-dev"
->>>>>>> 97ad578f
       - "pkgdb-dev"
       - "cli-dev"
       # TODO: enable these when deemed reliable - "nix-build-bats-tests"
