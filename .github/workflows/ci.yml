name: CI

on:
  workflow_dispatch:
  push:
    branches:
      - main
  pull_request:

concurrency:
  group: ${{ github.workflow }}-${{ github.ref }}
  cancel-in-progress: true

jobs:

  cargo-test:
    name: "Run Cargo Tests"
    runs-on: ${{ matrix.os }}

    strategy:
      fail-fast: false
      matrix:
        os:
        #- "ubuntu-22.04-8core"
        - "macos-latest"

    steps:
    - name: "Checkout"
      uses: actions/checkout@v3
      with:
        fetch-depth: 0

    - name: "Install flox"
      uses: flox/install-flox-action@next-next
      with:
        github-access-token: ${{ secrets.NIX_GIT_TOKEN }}
        substituter: s3://flox-store
        substituter-key: ${{ secrets.FLOX_STORE_PUBLIC_NIX_SECRET_KEY }}
        aws-access-key-id: ${{ secrets.AWS_ACCESS_KEY_ID }}
        aws-secret-access-key: ${{ secrets.AWS_SECRET_ACCESS_KEY }}

<<<<<<< HEAD
    - name: "Cargo Test"
      run: nix develop -L '.#flox' --extra-experimental-features "nix-command flakes" --command cargo test

#  nix-build:
#    name: "Build and Run Bats Tests"
#    runs-on: ${{ matrix.os }}
#
#    strategy:
#      fail-fast: false
#      matrix:
#        os:
#        - "ubuntu-22.04-8core"
#        - "macos-latest"
#
#    steps:
#    - name: "Checkout"
#      uses: actions/checkout@v3
#      with:
#        fetch-depth: 0
#
#    - name: "Install flox"
#      uses: flox/install-flox-action@next-next
#      with:
#        github-access-token: ${{ secrets.NIX_GIT_TOKEN }}
#        substituter: s3://flox-store
#        substituter-key: ${{ secrets.FLOX_STORE_PUBLIC_NIX_SECRET_KEY }}
#        aws-access-key-id: ${{ secrets.AWS_ACCESS_KEY_ID }}
#        aws-secret-access-key: ${{ secrets.AWS_SECRET_ACCESS_KEY }}
#
#    - name: "Build flox-gh"
#      run: |
#        flox nix -- build '.#flox-gh' -L --no-update-lock-file      \
#                                      --print-out-paths --no-link;
#
#    - name: "Build nix-editor"
#      run: |
#        flox nix -- build '.#nix-editor' -L --no-update-lock-file      \
#                                         --print-out-paths --no-link;
#
#    - name: "Build builtfilter-rs"
#      run: |
#        flox nix -- build '.#builtfilter-rs' -L --no-update-lock-file      \
#                                             --print-out-paths --no-link;
#
#    - name: "Build flox-bash"
#      run: |
#        flox nix -- build '.#flox-bash-dev' -L --no-update-lock-file      \
#                                            --print-out-paths --no-link;
#
#    - name: "Build flox"
#      run: |
#        flox nix -- build '.#flox-dev' -L --no-update-lock-file  \
#                                       --print-out-paths;
#        echo "FLOX_CLI=$( readlink -f ./result; )/bin/flox" >> "$GITHUB_ENV";
#        rm ./result;
#
#    - name: "Build flox-tests"
#      run: |
#        flox nix -- build '.#flox-tests' -L --no-update-lock-file      \
#                                         --print-out-paths --no-link;
#
#    # We ultimately test against the `FLOX_CLI' env var's path set earlier.
#    - name: "Bats Tests"
#      run: |
#        git clean -xfd;
#        nix run --extra-experimental-features "nix-command flakes" --no-update-lock-file '.#flox-tests';
=======
    - name: Restore Nix Caches
      id: nix-cache-restore
      uses: actions/cache/restore@v3
      with:
        path: |
          ~/.cache/nix
        key: ${{ runner.os }}-nix-cache

    # This is used to detect any new store paths we create while running builds
    # so that they can be pushed to caches.
    - name: Record Nix Store Paths
      run: |
        NIX_STORE_DIR="$(
          nix eval --impure --raw --expr builtins.storeDir;
        )";
        echo "NIX_STORE_DIR=$NIX_STORE_DIR" >> "$GITHUB_ENV";
        STORE_PATHS_FILE="$( mktemp; )";
        echo "STORE_PATHS_FILE=$STORE_PATHS_FILE" >> "$GITHUB_ENV";
        find "$NIX_STORE_DIR" -maxdepth 1 -mindepth 1 -type d -o -type l  \
          |sort > "$STORE_PATHS_FILE";
        echo "Have $(
          wc -l "$STORE_PATHS_FILE"|cut -d' ' -f1;
        ) $NIX_STORE_DIR paths" >&2;

    - name: Build flox-gh
      run: |
        nix build '.#flox-gh' -L --no-update-lock-file      \
                              --print-out-paths --no-link;

    - name: Build nix-editor
      run: |
        nix build '.#nix-editor' -L --no-update-lock-file      \
                                 --print-out-paths --no-link;

    - name: Build builtfilter-rs
      run: |
        nix build '.#builtfilter-rs' -L --no-update-lock-file      \
                                     --print-out-paths --no-link;

    - name: Build flox-bash
      run: |
        nix build '.#flox-bash' -L --no-update-lock-file      \
                                --print-out-paths --no-link;

    # These cannot be run offline so we need to build in our tree.
    # This just builds the `flox' deps so that they can get cached.
    - name: Build Development Env
      run: nix develop '.#flox' --no-update-lock-file -c true;

    - name: Build flox
      run: |
        nix build '.#flox' -L --no-update-lock-file --print-out-paths;
        echo "FLOX_CLI=$( readlink -f ./result; )/bin/flox" >> "$GITHUB_ENV";
        rm ./result;

    - name: Build flox-tests
      run: |
        nix build '.#flox-tests' -L --no-update-lock-file      \
                                 --print-out-paths --no-link;

    - name: Push New Store Paths
      if: ${{ always() }}
      run: |
        # Since we run onconditionally we need to bail early in case the
        # `STORE_PATHS_FILE' was never created.
        if [[ -z "${STORE_PATHS_FILE:-}" ]]; then
          echo "No old store paths were cached. Skipping push." >&2;
          exit 1;
        fi
        STORE_PATHS_FILE2="$( mktemp; )";
        find "$NIX_STORE_DIR" -maxdepth 1 -mindepth 1 -type d -o -type l  \
          |sort > "$STORE_PATHS_FILE2";
        NEW_STORE_PATHS_FILE="$( mktemp; )";
        comm -13 "$STORE_PATHS_FILE" "$STORE_PATHS_FILE2"  \
             > "$NEW_STORE_PATHS_FILE";
        echo "Have $(
          wc -l "$NEW_STORE_PATHS_FILE"|cut -d' ' -f1;
        ) new $NIX_STORE_DIR paths" >&2;
        # Allow pushing to fail.
        cat "$NEW_STORE_PATHS_FILE"                            \
          |xargs -r nix copy --to "$FLOX_SUBSTITUTER" -vv||:;

    # These cannot be run offline so we need to build in our tree.
    - name: Rust Tests
      run: |
        git clean -xfd;
        nix develop '.#flox' --no-update-lock-file   \
                    -c cargo test --locked --workspace;

    # We ultimately test against the `FLOX_CLI' env var's path set earlier.
    - name: Bats Tests
      run: |
        git clean -xfd;
        nix run --no-update-lock-file '.#flox-tests';

    - name: Save Nix Caches
      id: nix-cache-save
      uses: actions/cache/save@v3
      if: ${{ always() }}
      with:
        path: |
          ~/.cache/nix
        key: ${{ steps.nix-cache-restore.outputs.cache-primary-key }}
>>>>>>> e975a72a
<|MERGE_RESOLUTION|>--- conflicted
+++ resolved
@@ -39,9 +39,11 @@
         aws-access-key-id: ${{ secrets.AWS_ACCESS_KEY_ID }}
         aws-secret-access-key: ${{ secrets.AWS_SECRET_ACCESS_KEY }}
 
-<<<<<<< HEAD
     - name: "Cargo Test"
-      run: nix develop -L '.#flox' --extra-experimental-features "nix-command flakes" --command cargo test
+      run: nix develop -L '.#flox' \
+        --extra-experimental-features "nix-command flakes" \
+        --no-update-lock-file \
+        --command cargo test --locked --workspace;
 
 #  nix-build:
 #    name: "Build and Run Bats Tests"
@@ -71,143 +73,64 @@
 #
 #    - name: "Build flox-gh"
 #      run: |
-#        flox nix -- build '.#flox-gh' -L --no-update-lock-file      \
-#                                      --print-out-paths --no-link;
+#        nix build -L \
+#            --extra-experimental-features "nix-command flakes" \
+#            --no-update-lock-file \
+#            --print-out-paths \
+#            --no-link \
+#            '.#flox-gh'
 #
 #    - name: "Build nix-editor"
 #      run: |
-#        flox nix -- build '.#nix-editor' -L --no-update-lock-file      \
-#                                         --print-out-paths --no-link;
+#        nix build -L \
+#            --extra-experimental-features "nix-command flakes" \
+#            --no-update-lock-file \
+#            --print-out-paths \
+#            --no-link \
+#            '.#nix-editor'
 #
 #    - name: "Build builtfilter-rs"
 #      run: |
-#        flox nix -- build '.#builtfilter-rs' -L --no-update-lock-file      \
-#                                             --print-out-paths --no-link;
+#        nix build -L \
+#            --extra-experimental-features "nix-command flakes" \
+#            --no-update-lock-file \
+#            --print-out-paths \
+#            --no-link \
+#            '.#builtfilter-rs'
 #
 #    - name: "Build flox-bash"
 #      run: |
-#        flox nix -- build '.#flox-bash-dev' -L --no-update-lock-file      \
-#                                            --print-out-paths --no-link;
+#        nix build  -L \
+#            --extra-experimental-features "nix-command flakes" \
+#            --no-update-lock-file \
+#            --print-out-paths \
+#            --no-link \
+#            '.#flox-bash-dev'
 #
 #    - name: "Build flox"
 #      run: |
-#        flox nix -- build '.#flox-dev' -L --no-update-lock-file  \
-#                                       --print-out-paths;
-#        echo "FLOX_CLI=$( readlink -f ./result; )/bin/flox" >> "$GITHUB_ENV";
-#        rm ./result;
+#        nix build '.#flox-dev' -L 
+#            --extra-experimental-features "nix-command flakes" \
+#            --no-update-lock-file \
+#            --print-out-paths \
+#            '.#flox-dev'
+#        echo "FLOX_CLI=$(readlink -f ./result; )/bin/flox" >> "$GITHUB_ENV"
+#        rm ./result
 #
 #    - name: "Build flox-tests"
 #      run: |
-#        flox nix -- build '.#flox-tests' -L --no-update-lock-file      \
-#                                         --print-out-paths --no-link;
+#        nix build -L \
+#            --extra-experimental-features "nix-command flakes" \
+#            --no-update-lock-file \
+#            --print-out-paths \
+#            --no-link \
+#            '.#flox-tests'
 #
 #    # We ultimately test against the `FLOX_CLI' env var's path set earlier.
 #    - name: "Bats Tests"
 #      run: |
-#        git clean -xfd;
-#        nix run --extra-experimental-features "nix-command flakes" --no-update-lock-file '.#flox-tests';
-=======
-    - name: Restore Nix Caches
-      id: nix-cache-restore
-      uses: actions/cache/restore@v3
-      with:
-        path: |
-          ~/.cache/nix
-        key: ${{ runner.os }}-nix-cache
-
-    # This is used to detect any new store paths we create while running builds
-    # so that they can be pushed to caches.
-    - name: Record Nix Store Paths
-      run: |
-        NIX_STORE_DIR="$(
-          nix eval --impure --raw --expr builtins.storeDir;
-        )";
-        echo "NIX_STORE_DIR=$NIX_STORE_DIR" >> "$GITHUB_ENV";
-        STORE_PATHS_FILE="$( mktemp; )";
-        echo "STORE_PATHS_FILE=$STORE_PATHS_FILE" >> "$GITHUB_ENV";
-        find "$NIX_STORE_DIR" -maxdepth 1 -mindepth 1 -type d -o -type l  \
-          |sort > "$STORE_PATHS_FILE";
-        echo "Have $(
-          wc -l "$STORE_PATHS_FILE"|cut -d' ' -f1;
-        ) $NIX_STORE_DIR paths" >&2;
-
-    - name: Build flox-gh
-      run: |
-        nix build '.#flox-gh' -L --no-update-lock-file      \
-                              --print-out-paths --no-link;
-
-    - name: Build nix-editor
-      run: |
-        nix build '.#nix-editor' -L --no-update-lock-file      \
-                                 --print-out-paths --no-link;
-
-    - name: Build builtfilter-rs
-      run: |
-        nix build '.#builtfilter-rs' -L --no-update-lock-file      \
-                                     --print-out-paths --no-link;
-
-    - name: Build flox-bash
-      run: |
-        nix build '.#flox-bash' -L --no-update-lock-file      \
-                                --print-out-paths --no-link;
-
-    # These cannot be run offline so we need to build in our tree.
-    # This just builds the `flox' deps so that they can get cached.
-    - name: Build Development Env
-      run: nix develop '.#flox' --no-update-lock-file -c true;
-
-    - name: Build flox
-      run: |
-        nix build '.#flox' -L --no-update-lock-file --print-out-paths;
-        echo "FLOX_CLI=$( readlink -f ./result; )/bin/flox" >> "$GITHUB_ENV";
-        rm ./result;
-
-    - name: Build flox-tests
-      run: |
-        nix build '.#flox-tests' -L --no-update-lock-file      \
-                                 --print-out-paths --no-link;
-
-    - name: Push New Store Paths
-      if: ${{ always() }}
-      run: |
-        # Since we run onconditionally we need to bail early in case the
-        # `STORE_PATHS_FILE' was never created.
-        if [[ -z "${STORE_PATHS_FILE:-}" ]]; then
-          echo "No old store paths were cached. Skipping push." >&2;
-          exit 1;
-        fi
-        STORE_PATHS_FILE2="$( mktemp; )";
-        find "$NIX_STORE_DIR" -maxdepth 1 -mindepth 1 -type d -o -type l  \
-          |sort > "$STORE_PATHS_FILE2";
-        NEW_STORE_PATHS_FILE="$( mktemp; )";
-        comm -13 "$STORE_PATHS_FILE" "$STORE_PATHS_FILE2"  \
-             > "$NEW_STORE_PATHS_FILE";
-        echo "Have $(
-          wc -l "$NEW_STORE_PATHS_FILE"|cut -d' ' -f1;
-        ) new $NIX_STORE_DIR paths" >&2;
-        # Allow pushing to fail.
-        cat "$NEW_STORE_PATHS_FILE"                            \
-          |xargs -r nix copy --to "$FLOX_SUBSTITUTER" -vv||:;
-
-    # These cannot be run offline so we need to build in our tree.
-    - name: Rust Tests
-      run: |
-        git clean -xfd;
-        nix develop '.#flox' --no-update-lock-file   \
-                    -c cargo test --locked --workspace;
-
-    # We ultimately test against the `FLOX_CLI' env var's path set earlier.
-    - name: Bats Tests
-      run: |
-        git clean -xfd;
-        nix run --no-update-lock-file '.#flox-tests';
-
-    - name: Save Nix Caches
-      id: nix-cache-save
-      uses: actions/cache/save@v3
-      if: ${{ always() }}
-      with:
-        path: |
-          ~/.cache/nix
-        key: ${{ steps.nix-cache-restore.outputs.cache-primary-key }}
->>>>>>> e975a72a
+#        git clean -xfd
+#        nix run \
+#            --extra-experimental-features "nix-command flakes" \
+#            --no-update-lock-file \
+#            '.#flox-tests'