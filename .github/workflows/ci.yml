--- conflicted
+++ resolved
@@ -4,7 +4,6 @@
   workflow_dispatch:
   push:
     branches:
-      - "ci-parallelize"
       - "main"
   pull_request:
 
@@ -31,13 +30,8 @@
       with:
         fetch-depth: 0
 
-<<<<<<< HEAD
     - name: "Install flox"
-      uses: flox/install-flox-action@next
-=======
-    - name: Install flox
-      uses: flox/install-flox-action@c9b5e339b0670d375c9c66329c9473c7dde403ab
->>>>>>> 212d7406
+      uses: flox/install-flox-action@main
       with:
         github-access-token: ${{ secrets.NIX_GIT_TOKEN }}
         substituter: s3://flox-store
@@ -83,7 +77,7 @@
         fetch-depth: 0
 
     - name: "Install flox"
-      uses: flox/install-flox-action@next
+      uses: flox/install-flox-action@main
       with:
         github-access-token: ${{ secrets.NIX_GIT_TOKEN }}
         substituter: s3://flox-store
