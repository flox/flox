--- conflicted
+++ resolved
@@ -28,11 +28,11 @@
         ]
       },
       "locked": {
-        "lastModified": 1698166613,
-        "narHash": "sha256-y4rdN4flxRiROqNi1waMYIZj/Fs7L2OrszFk/1ry9vU=",
+        "lastModified": 1699218802,
+        "narHash": "sha256-5l0W4Q7z7A4BCstaF5JuBqXOVrZ3Vqst5+hUnP7EdUc=",
         "owner": "ipetkov",
         "repo": "crane",
-        "rev": "b7db46f0f1751f7b1d1911f6be7daf568ad5bc65",
+        "rev": "2d6c2aaff5a05e443eb15efddc21f9c73720340c",
         "type": "github"
       },
       "original": {
@@ -120,16 +120,15 @@
     "nix-patches": {
       "flake": false,
       "locked": {
-        "lastModified": 1698957818,
+        "lastModified": 1698959422,
         "narHash": "sha256-Y1kfXm/fmHo7NS5w8YSNGZNpe4pPR/eGLr5QNdQDQHs=",
         "owner": "flox",
         "repo": "pkgdb",
-        "rev": "12c74420dd10a3b6a38135fdeb581e1e06bc2a8a",
-        "type": "github"
-      },
-      "original": {
-        "owner": "flox",
-        "ref": "tomberek.bump-nix",
+        "rev": "5a3d9dd15674852baac08e07c84a59d62ceb7740",
+        "type": "github"
+      },
+      "original": {
+        "owner": "flox",
         "repo": "pkgdb",
         "type": "github"
       }
@@ -174,11 +173,11 @@
         ]
       },
       "locked": {
-        "lastModified": 1698964598,
-        "narHash": "sha256-auAAcivXDqhJ8zoEO9C5RYkC0JngdthU2fvCcESXmeI=",
+        "lastModified": 1699380608,
+        "narHash": "sha256-HNB25DfG28ntlabEpqvXkY48LBYjceKRXQyOIBbwy7I=",
         "owner": "flox",
         "repo": "parser-util",
-        "rev": "d9a2099833802d9718bd71345141e58cbdb3aea8",
+        "rev": "ff2c910d7644ccf50c7d0042016ab81a143c9369",
         "type": "github"
       },
       "original": {
@@ -195,19 +194,11 @@
         "sqlite3pp": "sqlite3pp"
       },
       "locked": {
-<<<<<<< HEAD
-        "lastModified": 1698959422,
-        "narHash": "sha256-Y1kfXm/fmHo7NS5w8YSNGZNpe4pPR/eGLr5QNdQDQHs=",
-        "owner": "flox",
-        "repo": "pkgdb",
-        "rev": "5a3d9dd15674852baac08e07c84a59d62ceb7740",
-=======
         "lastModified": 1699460437,
         "narHash": "sha256-0LNsjGOkulD3VD3P/TerV4ocrZhU/E5RDalSbOBcbM8=",
         "owner": "flox",
         "repo": "pkgdb",
         "rev": "27f19d0d51a78527497f3210dcc417c04605d636",
->>>>>>> 87009d40
         "type": "github"
       },
       "original": {
@@ -243,11 +234,11 @@
         "nixpkgs-stable": "nixpkgs-stable"
       },
       "locked": {
-        "lastModified": 1698227354,
-        "narHash": "sha256-Fi5H9jbaQLmLw9qBi/mkR33CoFjNbobo5xWdX4tKz1Q=",
+        "lastModified": 1699271226,
+        "narHash": "sha256-8Jt1KW3xTjolD6c6OjJm9USx/jmL+VVmbooADCkdDfU=",
         "owner": "cachix",
         "repo": "pre-commit-hooks.nix",
-        "rev": "bd38df3d508dfcdff52cd243d297f218ed2257bf",
+        "rev": "ea758da1a6dcde6dc36db348ed690d09b9864128",
         "type": "github"
       },
       "original": {
