set attr [lindex $argv 0]
set flox $env(FLOX_CLI)
if {$attr eq ""} {
    set cmd "$flox -v develop"
    spawn $flox -v develop
} else {
    set cmd "$flox -v develop $attr"
    spawn $flox -v develop $attr
}
set timeout 30
expect {
    -re "(fetching|downloading)" {
        # fetching needs a higher timeout
        set timeout 90
        expect {
            "activating floxEnv" {}
            timeout {
              puts stderr "Reached timeout running '$cmd'"
              exit 1
            }
        }
        set timeout 30
    }
    "activating floxEnv" {}
    timeout {
      puts stderr "Reached timeout running '$cmd'"
      exit 1
    }
}
expect {
    "developing package" {}
    timeout {
      puts stderr "Reached timeout running '$cmd'"
      exit 1
    }
}
expect {
    -re "\$" {
        send "{ command -v rg||which rg||type -P rg; } 2>&1\n"
        expect {
            -re "/nix/store/.*-ripgrep-13.0.0/bin/rg" {}
<<<<<<< HEAD
            timeout { exit 1 }
        }
    }
    timeout { exit 1 }
=======
            timeout {
              puts stderr "Reached timeout locating 'rg'"
              exit 1
            }
        }
    }
    timeout {
      puts stderr "Reached timeout running '$cmd'"
      exit 1
    }
>>>>>>> ca9f1e66
}
expect {
    -re "\$" {
        send "{ command -v curl||which curl||type -P curl; } 2>&1\n"
        expect {
            -re ".*/(develop|toplevel-flox-nix-with-pkg)/.flox/envs/.*(my-pkg|default)/bin/curl" {}
<<<<<<< HEAD
            timeout { exit 1 }
        }
    }
    timeout { exit 1 }
=======
            timeout {
              puts stderr "Reached timeout locating 'curl'"
              exit 1
            }
        }
    }
    timeout {
      puts stderr "Reached timeout locating 'rg'"
      exit 1
    }
>>>>>>> ca9f1e66
}
expect {
    -re "\$" {
        send "exit\r"
        expect eof
    }
<<<<<<< HEAD
    timeout { exit 0 }
=======
    timeout {
      puts stderr "Reached timeout locating 'curl'"
      exit 0
    }
>>>>>>> ca9f1e66
}
exit 0<|MERGE_RESOLUTION|>--- conflicted
+++ resolved
@@ -39,12 +39,6 @@
         send "{ command -v rg||which rg||type -P rg; } 2>&1\n"
         expect {
             -re "/nix/store/.*-ripgrep-13.0.0/bin/rg" {}
-<<<<<<< HEAD
-            timeout { exit 1 }
-        }
-    }
-    timeout { exit 1 }
-=======
             timeout {
               puts stderr "Reached timeout locating 'rg'"
               exit 1
@@ -55,19 +49,12 @@
       puts stderr "Reached timeout running '$cmd'"
       exit 1
     }
->>>>>>> ca9f1e66
 }
 expect {
     -re "\$" {
         send "{ command -v curl||which curl||type -P curl; } 2>&1\n"
         expect {
             -re ".*/(develop|toplevel-flox-nix-with-pkg)/.flox/envs/.*(my-pkg|default)/bin/curl" {}
-<<<<<<< HEAD
-            timeout { exit 1 }
-        }
-    }
-    timeout { exit 1 }
-=======
             timeout {
               puts stderr "Reached timeout locating 'curl'"
               exit 1
@@ -78,20 +65,15 @@
       puts stderr "Reached timeout locating 'rg'"
       exit 1
     }
->>>>>>> ca9f1e66
 }
 expect {
     -re "\$" {
         send "exit\r"
         expect eof
     }
-<<<<<<< HEAD
-    timeout { exit 0 }
-=======
     timeout {
       puts stderr "Reached timeout locating 'curl'"
       exit 0
     }
->>>>>>> ca9f1e66
 }
 exit 0