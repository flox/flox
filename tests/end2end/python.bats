--- conflicted
+++ resolved
@@ -49,12 +49,8 @@
 # ---------------------------------------------------------------------------- #
 #
 @test "install requests with pip" {
-<<<<<<< HEAD
+  skip "FIXME: flaky"
   run $FLOX_BIN install pip python3;
-=======
-  skip "FIXME: flaky"
-  run $FLOX_CLI install pip python3;
->>>>>>> 7dc44531
 
   assert_success;
   assert_output --partial "✅ 'pip' installed to environment";
